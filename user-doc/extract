#! /bin/bash

source ../sourceme.sh

# initial cleanup
rm -f errors
rm -rf automatic
mkdir automatic


# Check for files that register actions with no documentation
for file in ../src/*/*.cpp
do
  nreg=`grep "PLUMED_REGISTER_ACTION" $file | wc -l | awk '{print $1}'`
  if [ $nreg -gt 0 ] ; then
       ndoc=`grep PLUMEDOC $file | wc -l | awk '{print $1}'`
       if [ $ndoc -eq 0 ] ; then
          echo The following file registered an action but provided no documentation: $file >> errors
       fi
  fi 
done

# Create the list of codes that plumed works with from the set of available patches
for file in ../patches/*.diff
do
   myengine=`echo "$file" | sed -e 's/.diff//' | sed -e 's/..\/patches\///'`
   mytag=`echo "$myengine" | sed -e 's/\./-/g'`
   echo "- $mytag" >> automatic/CODESL.list # list only, for Intro
   echo "- \subpage $mytag " >> automatic/CODES.list
   echo "/**" >> automatic/$myengine.txt
   echo "\page $mytag $myengine" >> automatic/$myengine.txt
   ../src/lib/plumed --no-mpi patch -e $myengine -i -q >> automatic/$myengine.txt
   echo "*/" >> automatic/$myengine.txt 
done

# Generate all the documentation pages from comments
cat ../*/*/*cpp |
awk 'BEGIN{gfile="automatic/GLOSSARY.list"; dfile="automatic/DICTIONARY.list"; }{
  if($1=="//+ENDPLUMEDOC" && inside){
     inside=0;
     module=0
     print "*/" >output
  }
  if(inside>=2 && NF==0){
     print "</td> </tr>" >> lfile
     if(module==1) print "</td> </tr>" >> mfile
     if(inside==2){ printf "</td> </tr>\n" > gfile; }
     if(inside==3){ printf "</td> </tr>\n" > dfile; }
     inside=1
     module=0
  }
  if(inside==1 && $1!="/*" && $1!="*/") print $0 > output
  if(inside>=2 && $1!="/*" && $1!="*/" ){
     print $0 > output
     printf "%s", $0 >> lfile
     if(module==1) printf "%s", $0 >> mfile
     if(inside==2){ printf "%s", $0 > gfile; }
     if(inside==3){ printf "%s", $0 > dfile; }
  }
  if($1=="//+PLUMEDOC"){
    if( $2=="TOPOLOGY" || 
        $2=="COLVAR" || 
        $2=="MCOLVAR" || 
        $2=="DCOLVAR"|| 
        $2=="MFILTERS" || 
        $2=="MTRANSFORMS" || 
        $2=="VOLUMES" || 
        $2=="MCOLVARF" || 
        $2=="MCOLVARB" || 
        $2=="MATRIX" || 
        $2=="MATRIXF" || 
        $2=="CONCOMP" || 
        $2=="FUNCTION" || 
        $2=="GRIDCALC" || 
        $2=="REWEIGHTING"|| 
        $2=="PRINTANALYSIS" || 
        $2=="DIMRED" || 
        $2=="GRIDANALYSIS" || 
        $2=="BIAS" || 
        $2=="GENERIC" || 
        $2=="VATOM" || 
        $2=="TOOLS" ){
      if(lfile!="") close(lfile)
      lfile="automatic/"$2".list"
      
      printf "<tr> <td width=%s> \\subpage %s </td> <td>","5%", $3 >> lfile
#       printf "<tr> <td width=5%> \\ref %s </td><td> %s </td><td>",$3, $2 > gfile
      printf "<tr> <td width=%s> \\ref %s </td><td> %s </td><td>","5%",$3, $2 > gfile

      if(output!="")close(output);
      output="automatic/"$3".tmp";
      print "/**" > output
      print "\\page "$3" "$3 > output
#      print "\\section "$3 >output
      inside=2;
      module=0
    } else if ( $2=="INTERNAL" ){
      if(output!="")close(output);

      printf "<tr> <td width=%s> \\subpage %s </td><td> %s </td><td>","5%",$3, $2 > dfile

      output="automatic/"$3".tmp";
      lfile="automatic/"$3".tmp";
      print "/**" > output
      print "\\page "$3" "$3 > output
#      print "\\section "$3 >output
      inside=3;
      module=0
    } else {
# this is the place where other modules are checked for
      if(mfile!="") close(mfile)
      mfile="automatic/"$2".list"
      printf "<tr> <td width=%s> \\subpage %s </td> <td>","5%", $3 >> mfile
      printf "<tr> <td width=%s> \\ref %s </td><td> %s </td><td>","5%",$3, $2 > gfile
      if(output!="")close(output);
      output="automatic/"$3".tmp";
      print "/**" > output
      print "\\page "$3" "$3 > output
      inside=2
      module=1
      split($2,array,"_");
      if(lfile!="") close(lfile)
<<<<<<< HEAD
      lfile="automatic/"array[2]".list"
      printf "<tr> <td width=%s> \\subpage %s </td> <td>","5%", $3 >> lfile
=======
      lfile="automatic/"array[2]"_OTHERMODULES.list"
      printf "<tr> <td width=%s> \\ref %s </td><td> (from %s module) ","5%", $3 ,array[1] >> lfile
>>>>>>> 619ffbb7
    }
  }
}'

# Now put all list files in alphabetical order
for file in automatic/*.list ; do

# -k 5 is required to mix together refs and subpages
  sort -k 5 $file > $file-1
  mv $file-1 $file
done

# The following are not proper "list" files so should be generated after sorting

long_version="$(../src/lib/plumed --no-mpi info --long-version)"
git_version="$(../src/lib/plumed --no-mpi info --git-version)"

cat > automatic/VERSION.list << EOF
This manual has been compiled from PLUMED version <b> $long_version </b>
(git version: <b> $git_version </b>).
EOF

if test "$TRAVIS" == true ; then
cat >> automatic/VERSION.list << EOF
Manual built on Travis CI for branch $TRAVIS_BRANCH.
EOF
fi

if test -d regtests ; then
cat >> automatic/VERSION.list << EOF

Regtest results for this version can be found <a href="../regtests/report.html">here</a>.
EOF
fi

for file in ../CHANGES/* ; do
echo "- Changes for \\subpage $(cat $file | grep "@page" | awk '{print $2}')"
done > automatic/CHANGES.list

touch automatic/PDFMANUAL.list
if test "$make_pdfdoc" = yes ; then
cat >> automatic/PDFMANUAL.list << EOF
\htmlonly
An experimental PDF copy of this manual can be found
<a href="../manual.pdf"> here</a>, but the html documentation should 
be considered as the official one.
The PDF version has some known issue (e.g. some
links are not working properly and images are not correctly included).
The goal of the PDF manual is to allow people to download a full copy on the documentation for offline
access and to perform easily full-text searches.
Notice that the manual is updated very frequently (sometime more than once per week),
so keep your local version of the PDF manual up to date. 
Since the PDF manual is 200+ pages and is continuously updated,
<b>
please do not print it!
</b>
\endhtmlonly
EOF
fi

# Generate links to tutorial pages
for file in ./tutorials/*.txt ; do

    link=`grep link: $file | sed -e 's/link://'`
    describe=`grep description: $file | sed -e 's/description://'`

    echo "<tr> <td> $link </td> <td> $describe </td> </tr>" >> automatic/TUTORIALS.list  

done

# Generate links to websites
for file in ./tutorials/*.site; do

   link=`grep link: $file | sed -e 's/link://'`
   describe=`grep description: $file | sed -e 's/description://'`

   echo "<tr> <td> $link </td> <td> $describe </td> </tr>" >> automatic/WEBSITES.list

done

# Find what modules the user has installed
# Find the list of modules
# if [ -d ../mymodules ] ;  then
#  sed -i '' -e 's/type="user" visible="no" url="mymodules.html"/type="user" visible="yes" url="mymodules.html"/' PlumedLayout.xml
echo "<table align=center frame=void width=65%% cellpadding=5%%>" > automatic/MODULES.list
echo "<tr> <td> <b> Module name </b> </td> <td> <b> Default behavior </b> </td> </tr>" >> automatic/MODULES.list
for file in `ls ../src/*/module.type | sed -e 's/..\/src\///' | sed -e 's/\/module.type//'`
do
   defoff=0
   dstr=`head ../src/$file/module.type`
   if [ "$dstr" != "always" ] ; then
         echo "<tr> <td> $file </td>" >> automatic/MODULES.list
         if [ "$dstr" == "default-on" ] ; then
            echo "<td> on </td> </tr>" >> automatic/MODULES.list
         else 
            echo "<td> off </td> </tr>" >> automatic/MODULES.list
            defoff=1
         fi
#        # Generate documentation and accreditation on modules page
#        echo "\section $file" >> automatic/mymodules.list
#        echo >> automatic/mymodules.list
#        echo "<table  align=center frame=void width=95%% celpadding=5%%>" >> automatic/mymodules.list
#        echo "<tr> <td width=70%%> </td> </tr> <td>" >> automatic/mymodules.list
#        author=`grep AUTHOR: ../mymodules/available-modules/"$file" | sed -e 's/AUTHOR://'` 
#        echo "<b> author: $author </b>" >> automatic/mymodules.list
#        echo "</td> </tr>" >> automatic/mymodules.list
#        echo "<tr> <td colspan="2">" >> automatic/mymodules.list
#        dline=`grep -n DESCRIPTION: ../mymodules/available-modules/"$file" | sed -n 's/^\([0-9]*\)[:].*/\1/p'` >> automatic/mymodules.list
#        tail -n +$(($dline+1)) ../mymodules/available-modules/"$file" >> automatic/mymodules.list
#        echo "</td> </tr> </table>" >> automatic/mymodules.list
#        echo >> automatic/mymodules.list
#        echo >> automatic/mymodules.list
        
        # Find src files in module and add a link to the module description
        docfiles=$(cat ../src/"$file"/*cpp | grep PLUMEDOC | grep -v END | awk '{print $3;}')
        for docfile in $docfiles ; do
          cat automatic/"$docfile".tmp |
          awk -v o=$defoff '{ print }
          /\\page '$docfile'/{
            if( o==0 ){
                print "<table  align=center frame=void width=95%% celpadding=5%%>"
                print "<tr> <td width=70%%> </td> <td>"
                print "<b> This is part of the '$file' \\link mymodules module \\endlink</b>"
                print "</td> </tr> </table>"
            } else {
                print "<table  align=center frame=void width=95%% celpadding=5%%>"
                print "<tr> <td width=60%%> </td> <td>"
                print "<b> This is part of the '$file' \\link mymodules module \\endlink</b>"
                print "</td> </tr>"
                print "<tr> <td width=60%%> </td> <td>"
                print "<b> It is only available if you configure PLUMED with ./configure --enable-modules='$file' . "
                print "Furthermore, this feature is still being developed so take care when using it and report any problems on the mailing list.</b>"
                print "</td> </tr>"
                print "</table>"
            }
          }' > automatic/"$docfile"1.tmp
          mv automatic/"$docfile"1.tmp automatic/"$docfile".tmp
        done
   fi 
done
echo "</table>" >> automatic/MODULES.list
# fi

# Generate all the documentation from keywords
for file in automatic/*.tmp
do
  flag=${file#automatic/}
  flag=${flag/.tmp}
  if grep -q '//+PLUMEDOC INTERNAL' $file 1>/dev/null 2>/dev/null ; then
       cp $file automatic/$flag.txt
  else
     if ! ../src/lib/plumed --no-mpi manual --action=$flag > automatic/$flag.man 2> /dev/null ; then 
        echo Full manual for action $flag will not be generated as you are building the manual from a code where this action was not compiled >> errors
     elif ! grep -q "\par Examples" $file 1>/dev/null 2>/dev/null
     then
       echo There are no examples inside documentation for action: $flag >> errors
     fi
       { 
        awk '/\\par Examples/{xx=1}{if(xx==0) printf("%s\n",$0)}' automatic/$flag.tmp
        cat automatic/$flag.man
        awk '/\\par Examples/{xx=1}{if(xx==1) printf("%s\n",$0)}' automatic/$flag.tmp
       } > automatic/$flag.txt
   fi
done

sed -ie 's/<b> --/<b> \\c \\-\\-/g' automatic/*.txt
rm automatic/*.txte

for file in COLVAR MCOLVAR MFILTERS MTRANSFORMS VOLUMES DCOLVAR MCOLVARF MCOLVARB MATRIX MATRIXF CONCOMP REWEIGHTING PRINTANALYSIS BIAS GLOSSARY \
            DICTIONARY TUTORIALS WEBSITES FUNCTION TOPOLOGY VATOM GRIDCALC GRIDANALYSIS DIMRED \
            TOOLS
do
  mv automatic/$file.list automatic/$file.1.list
  {
    echo "<table align=center frame=void width=95%% cellpadding=5%%>"
    cat automatic/$file.1.list
    echo "</table>"
  } > automatic/$file.list
  rm automatic/$file.1.list
done

for file in automatic/*_*.list
do
  mv $file $file.1
  {
    echo "<table align=center frame=void width=95%% cellpadding=5%%>"
    cat $file.1
    echo "</table>"
  } > $file
  rm $file.1
done

<<<<<<< HEAD
=======
for file in automatic/*_OTHERMODULES.list
do

ff=${file%_OTHERMODULES.list}.list

if test -f "$ff" ; then

mv $ff $ff.1
  {
    cat $ff.1
    echo "In addition to the keyword above, by enabling optional modules you can access to the following keywords:"
    cat $file
  } > $ff
fi
done

>>>>>>> 619ffbb7
# Make all double hyphens appear as double hypens
sed -ie 's/<b> --/<b> \\c \\-\\-/g' automatic/*.txt
rm automatic/*.txte

rm -f *PP.txt *PP.md

keywords=`grep "@[A-Z_]*@" *.md | awk -F"@" '{print $2}' | uniq`

for f in *.txt *.md
do

test -f $f || continue

extension=${f##*.}

file=${f%.$extension}

# first replace with the content of the files
# then grep out the special strings

cp $f ${file}PP.$extension

for kk in $keywords
do
  sed -ie "
    /^ *@"$kk"@ *$/r     automatic/$kk.list
" ${file}PP.$extension
done
rm -f *."$extension"e

grep -Ev '^ *@[A-Z:_]*@ *$' ${file}PP.$extension > tmp;
mv tmp ${file}PP.$extension

done<|MERGE_RESOLUTION|>--- conflicted
+++ resolved
@@ -120,13 +120,8 @@
       module=1
       split($2,array,"_");
       if(lfile!="") close(lfile)
-<<<<<<< HEAD
-      lfile="automatic/"array[2]".list"
-      printf "<tr> <td width=%s> \\subpage %s </td> <td>","5%", $3 >> lfile
-=======
       lfile="automatic/"array[2]"_OTHERMODULES.list"
       printf "<tr> <td width=%s> \\ref %s </td><td> (from %s module) ","5%", $3 ,array[1] >> lfile
->>>>>>> 619ffbb7
     }
   }
 }'
@@ -319,8 +314,6 @@
   rm $file.1
 done
 
-<<<<<<< HEAD
-=======
 for file in automatic/*_OTHERMODULES.list
 do
 
@@ -337,7 +330,6 @@
 fi
 done
 
->>>>>>> 619ffbb7
 # Make all double hyphens appear as double hypens
 sed -ie 's/<b> --/<b> \\c \\-\\-/g' automatic/*.txt
 rm automatic/*.txte
