/* +++++++++++++++++++++++++++++++++++++++++++++++++++++++++++++++++++++++++
   Copyright (c) 2012-2016 The plumed team
   (see the PEOPLE file at the root of the distribution for a list of names)

   See http://www.plumed.org for more information.

   This file is part of plumed, version 2.

   plumed is free software: you can redistribute it and/or modify
   it under the terms of the GNU Lesser General Public License as published by
   the Free Software Foundation, either version 3 of the License, or
   (at your option) any later version.

   plumed is distributed in the hope that it will be useful,
   but WITHOUT ANY WARRANTY; without even the implied warranty of
   MERCHANTABILITY or FITNESS FOR A PARTICULAR PURPOSE.  See the
   GNU Lesser General Public License for more details.

   You should have received a copy of the GNU Lesser General Public License
   along with plumed.  If not, see <http://www.gnu.org/licenses/>.
+++++++++++++++++++++++++++++++++++++++++++++++++++++++++++++++++++++++++ */
#include "MultiColvar.h"
#include "core/PlumedMain.h"
#include "core/ActionSet.h"
#include "core/SetupMolInfo.h"
#include "vesselbase/Vessel.h"
#include "tools/Pbc.h"
#include <vector>
#include <string>

using namespace std;
namespace PLMD{
namespace multicolvar{

void MultiColvar::registerKeywords( Keywords& keys ){
  MultiColvarBase::registerKeywords( keys );
  keys.reserve("numbered","ATOMS","the atoms involved in each of the collective variables you wish to calculate. "
                               "Keywords like ATOMS1, ATOMS2, ATOMS3,... should be listed and one CV will be "
                               "calculated for each ATOM keyword you specify (all ATOM keywords should "
                               "define the same number of atoms).  The eventual number of quantities calculated by this "
                               "action will depend on what functions of the distribution you choose to calculate."); 
  keys.reset_style("ATOMS","atoms");
} 

MultiColvar::MultiColvar(const ActionOptions&ao):
Action(ao),
MultiColvarBase(ao)
{
}

<<<<<<< HEAD
void MultiColvar::readAtoms( int& natoms ){
  std::vector<AtomNumber> all_atoms; std::vector<unsigned> dum_starts(1);
  std::vector<std::string> speciesB(1); speciesB[0]="SPECIESB";
  if( getNumberOfAtoms()==0 && (keywords.exists("ATOMS") || keywords.exists("GROUP") || keywords.exists("SPECIES")) ){
     if( keywords.exists("ATOMS") ) readAtomsLikeKeyword( "ATOMS", natoms, all_atoms );
     if( keywords.exists("GROUP") ) readGroupsKeyword( natoms, all_atoms );
     if( keywords.exists("SPECIES") ) readSpeciesKeyword( "SPECIESA", speciesB, dum_starts, natoms, all_atoms );

     if( all_atoms.size()==0 && colvar_label.size()==0 ) error("No atoms have been read in");
  }
=======
void MultiColvar::readAtoms( int& natoms, std::vector<AtomNumber> all_atoms ){
  if( atom_lab.size()==0 && keywords.exists("ATOMS")  ) readAtomsLikeKeyword( "ATOMS", natoms, all_atoms );
>>>>>>> 33d3d5ef
  // Setup the multicolvar base
  setupMultiColvarBase( all_atoms, true );
}

void MultiColvar::readAtomsLikeKeyword( const std::string & key, int& natoms, std::vector<AtomNumber>& all_atoms ){ 
  plumed_assert( !usespecies );
  if( all_atoms.size()>0 ) return; 

  std::vector<AtomNumber> t; 
  for(int i=1;;++i ){
     parseAtomList(key, i, t );
     if( t.empty() ) break;

     log.printf("  Colvar %d is calculated from atoms : ", i);
     for(unsigned j=0;j<t.size();++j) log.printf("%d ",t[j].serial() );
     log.printf("\n"); 

     if( i==1 && natoms<0 ){ natoms=t.size(); ablocks.resize(natoms); }
     else if( i==1 ) ablocks.resize(natoms);
     if( t.size()!=natoms ){
        std::string ss; Tools::convert(i,ss); 
        error(key + ss + " keyword has the wrong number of atoms"); 
     }
     for(unsigned j=0;j<natoms;++j){ 
        ablocks[j].push_back( natoms*(i-1)+j ); all_atoms.push_back( t[j] ); 
        atom_lab.push_back( std::pair<unsigned,unsigned>( 0, natoms*(i-1)+j ) );
     }
     t.resize(0); 
  }
  if( all_atoms.size()>0 ){
     nblock=0; 
     for(unsigned i=0;i<ablocks[0].size();++i) addTaskToList( i );
  }
<<<<<<< HEAD
  
  std::vector<AtomNumber> t;
  parseAtomList("GROUP",t);
  if( !t.empty() ){
      ablocks.resize( natoms ); 
      for(unsigned i=0;i<t.size();++i) all_atoms.push_back( t[i] );
      if(natoms==2){ 
         nblock=t.size(); for(unsigned i=0;i<2;++i) ablocks[i].resize(nblock);
         resizeBookeepingArray( nblock, nblock );
         for(unsigned i=0;i<t.size();++i){ ablocks[0][i]=i; ablocks[1][i]=i; }
         for(unsigned i=1;i<t.size();++i){ 
             for(unsigned j=0;j<i;++j){ 
                bookeeping(i,j).first=getFullNumberOfTasks(); 
                addTaskToList( i*nblock + j ); 
                bookeeping(i,j).second=getFullNumberOfTasks(); 
             }
         }
      } else if(natoms==3){
         nblock=t.size(); for(unsigned i=0;i<3;++i) ablocks[i].resize(nblock); 
         resizeBookeepingArray( nblock, nblock ); 
         for(unsigned i=0;i<t.size();++i){ ablocks[0][i]=i; ablocks[1][i]=i; ablocks[2][i]=i; }
         for(unsigned i=2;i<t.size();++i){
            for(unsigned j=1;j<i;++j){
               bookeeping(i,j).first=getFullNumberOfTasks();
               for(unsigned k=0;k<j;++k) addTaskToList( i*nblock*nblock + j*nblock + k );
               bookeeping(i,j).second=getFullNumberOfTasks();
            }
         }
      }
      if( !verbose_output ){
          log.printf("  constructing colvars from %u atoms : ", static_cast<unsigned>(t.size()) );
          for(unsigned i=0;i<t.size();++i) log.printf("%d ",t[i].serial() );
          log.printf("\n");
      }
  } else {
      if(natoms==2){
         readTwoGroups( "GROUPA", "GROUPB", all_atoms );
      } else if(natoms==3){
         readThreeGroups( "GROUPA", "GROUPB", "GROUPC", true, all_atoms);
      } else {
         plumed_merror("can only use groups for colvars involving 2 or 3 atoms");
      }
  }
}

void MultiColvar::readTwoGroups( const std::string& key1, const std::string& key2, std::vector<AtomNumber>& all_atoms ){
  plumed_assert( all_atoms.size()==0 );
  ablocks.resize( 2 ); 

  std::vector<AtomNumber> t1, t2;
  parseAtomList(key1,t1); parseAtomList(key2,t2);
  if( t1.empty() ) error("missing atom specification " + key1);
  if ( t2.empty() ) error("missing atom specification " + key2); 

  if( t1.size()>t2.size() ) nblock = t1.size();
  else nblock=t2.size();

  ablocks[0].resize( t1.size() ); 
  for(unsigned i=0;i<t1.size();++i){
     all_atoms.push_back( t1[i] ); ablocks[0][i]=i;
  }
  ablocks[1].resize( t2.size() ); 
  for(unsigned i=0;i<t2.size();++i){
     all_atoms.push_back( t2[i] ); ablocks[1][i]=t1.size() + i;
  }
  resizeBookeepingArray( t1.size(), t2.size() ); 
  for(unsigned i=0;i<t1.size();++i){
     for(unsigned j=0;j<t2.size();++j){
         bookeeping(i,j).first=getFullNumberOfTasks(); 
         if( all_atoms[ablocks[0][i]]!=all_atoms[ablocks[1][j]] ) addTaskToList( i*nblock + j );
         bookeeping(i,j).second=getFullNumberOfTasks();
     }
  }
  if( !verbose_output ){
      log.printf("  constructing colvars from two groups containing %u and %u atoms respectively\n",static_cast<unsigned>(t1.size()),static_cast<unsigned>(t2.size()));
      log.printf("  group %s contains atoms : ", key1.c_str() );
      for(unsigned i=0;i<t1.size();++i) log.printf("%d ",t1[i].serial() );
      log.printf("\n");
      log.printf("  group %s contains atoms : ", key2.c_str() );
      for(unsigned i=0;i<t2.size();++i) log.printf("%d ",t2[i].serial() );
      log.printf("\n");
  }
}

void MultiColvar::readThreeGroups( const std::string& key1, const std::string& key2, const std::string& key3, const bool& allow2, std::vector<AtomNumber>& all_atoms ){
  plumed_assert( all_atoms.size()==0 );
  ablocks.resize( 3 ); 

  std::vector<AtomNumber> t1, t2, t3;
  parseAtomList(key1,t1); parseAtomList(key2,t2);
  if( t1.empty() ) error("missing atom specification " + key1);
  if( t2.empty() ) error("missing atom specification " + key2);
  ablocks[0].resize( t1.size() ); 
  for(unsigned i=0;i<t1.size();++i){
    all_atoms.push_back( t1[i] ); ablocks[0][i]=i;
  }
  ablocks[1].resize( t2.size() ); 
  for(unsigned i=0;i<t2.size();++i){
     all_atoms.push_back( t2[i] ); ablocks[1][i] = t1.size() + i;
  }
  resizeBookeepingArray( t1.size(), t2.size() ); parseAtomList(key3,t3);
  if( t3.empty() && !allow2 ){
      error("missing atom specification " + key3);
  } else if( t3.empty() ){
      if( t2.size()>t1.size() ) nblock=t2.size(); 
      else nblock=t1.size();

      ablocks[2].resize( t2.size() ); 
      for(unsigned i=0;i<t2.size();++i) ablocks[2][i]=t1.size() + i;
      for(unsigned i=0;i<t1.size();++i){
        for(unsigned j=1;j<t2.size();++j){ 
           bookeeping(i,j).first=getFullNumberOfTasks(); 
           for(unsigned k=0;k<j;++k){
              if( all_atoms[ablocks[0][i]]!=all_atoms[ablocks[1][j]] && 
                  all_atoms[ablocks[0][i]]!=all_atoms[ablocks[2][k]] && 
                  all_atoms[ablocks[1][j]]!=all_atoms[ablocks[2][k]] ) addTaskToList( nblock*nblock*i + nblock*j + k );
           }
           bookeeping(i,j).second=getFullNumberOfTasks();
        }
      }
      if( !verbose_output ){
        log.printf("  constructing colvars from two groups containing %u and %u atoms respectively\n",static_cast<unsigned>(t1.size()),static_cast<unsigned>(t2.size())); 
        log.printf("  group %s contains atoms : ", key1.c_str() );
        for(unsigned i=0;i<t1.size();++i) log.printf("%d ",t1[i].serial() ); 
        log.printf("\n"); 
        log.printf("  group %s contains atoms : ", key2.c_str() );
        for(unsigned i=0;i<t2.size();++i) log.printf("%d ",t2[i].serial() ); 
        log.printf("\n");
      }
  } else {
      if( t2.size()>t1.size() ) nblock=t2.size();
      else nblock=t1.size();
      if( t3.size()>nblock ) nblock=t3.size();

      ablocks[2].resize( t3.size() ); 
      for(unsigned i=0;i<t3.size();++i){
         all_atoms.push_back( t3[i] ); ablocks[2][i] = t1.size() + t2.size() + i;
      }
      for(unsigned i=0;i<t1.size();++i){
          for(unsigned j=0;j<t2.size();++j){
              bookeeping(i,j).first=getFullNumberOfTasks();
              for(unsigned k=0;k<t3.size();++k){
                  if( all_atoms[ablocks[0][i]]!=all_atoms[ablocks[1][j]] && 
                      all_atoms[ablocks[0][i]]!=all_atoms[ablocks[2][k]] && 
                      all_atoms[ablocks[1][j]]!=all_atoms[ablocks[2][k]] ) addTaskToList( nblock*nblock*i + nblock*j + k );
              }
              bookeeping(i,j).second=getFullNumberOfTasks();
          }
      }
      if( !verbose_output ){
        log.printf("  constructing colvars from three groups containing %u, %u and %u atoms respectively\n",static_cast<unsigned>(t1.size()),static_cast<unsigned>(t2.size()),static_cast<unsigned>(t3.size()));
        log.printf("  group %s contains atoms : ", key1.c_str() );
        for(unsigned i=0;i<t1.size();++i) log.printf("%d ",t1[i].serial() );
        log.printf("\n"); 
        log.printf("  group %s contains atoms : ", key2.c_str() );
        for(unsigned i=0;i<t2.size();++i) log.printf("%d ",t2[i].serial() );
        log.printf("\n");
        log.printf("  group %s contains atoms : ", key3.c_str() );
        for(unsigned i=0;i<t3.size();++i) log.printf("%d ",t3[i].serial() );
        log.printf("\n");
      }
  }
}

void MultiColvar::readSpeciesKeyword( const std::string& str1, const std::vector<std::string>& str2, std::vector<unsigned>& nat2, 
                                      int& natoms, std::vector<AtomNumber>& all_atoms ){
  plumed_assert( usespecies );
  if( all_atoms.size()>0 || colvar_label.size()>0 ) return ;
  ablocks.resize( natoms-1 );

  std::vector<std::string> tw;
  if( keywords.exists("SPECIES") ) parseVector("SPECIES",tw);

  bool str2_exists=true;
  for(unsigned i=0;i<str2.size();++i){
      if( !keywords.exists(str2[i]) ) str2_exists=false;
  }

  if( !tw.empty() ){
      bool found_acts=interpretInputMultiColvars( tw, getTolerance() );
      unsigned nat=colvar_label.size(); std::vector<AtomNumber> ta;
      if( !found_acts ){
          ActionAtomistic::interpretAtomList( tw, ta ); nat=ta.size();
          for(unsigned i=0;i<ta.size();++i) all_atoms.push_back( ta[i] ); 
      }

      if( keywords.exists(str1) && str2_exists ){
          plumed_assert( natoms==2 ); 
          for(unsigned i=0;i<nat;++i) addTaskToList(i);
          ablocks[0].resize( nat ); for(unsigned i=0;i<nat;++i) ablocks[0][i]=i; 
          if( !verbose_output && colvar_label.size()==0 ){
              log.printf("  generating colvars from %u atoms of a particular type\n",static_cast<unsigned>(ta.size()));
              log.printf("  atoms involved : "); 
              for(unsigned i=0;i<ta.size();++i) log.printf("%d ",ta[i].serial() );
              log.printf("\n");
          }
      } else if( !( keywords.exists(str1) && str2_exists ) ){
          usespecies=false; verbose_output=false; // Make sure we don't do verbose output
          if( !found_acts ) log.printf("  involving atoms : ");
          ablocks.resize(1); ablocks[0].resize( nat ); 
          for(unsigned i=0;i<nat;++i){ 
             addTaskToList(i); ablocks[0][i]=i; 
             if( !found_acts ) log.printf(" %d",ta[i].serial() ); 
          }
          if( !found_acts ) log.printf("\n");
      } else {
          plumed_merror("SPECIES keyword should probably not be used for your CV");
      }
  } else if( keywords.exists(str1) && str2_exists ) {
      std::vector< std::vector<std::string> > t2w( str2.size() );
      unsigned nstrings=0;
      for(unsigned i=0;i<str2.size();++i){
          parseVector( str2[i], t2w[i] );
          nstrings += t2w[i].size();
      }

      std::vector<std::string> t1w; 
      if( nstrings>0 ){
         parseVector(str1,t1w);
         if ( t1w.empty() ) error(str1 + "keyword defines no atoms or is missing. Use " + str1 );

         unsigned nbase_atoms=0;
         bool found_acts2,found_acts1=interpretInputMultiColvars( t1w, getTolerance() );
         unsigned nat1=colvar_label.size(); std::vector<AtomNumber> t1a; 
         std::vector<std::vector<AtomNumber> > t2a( str2.size() );
         if( !found_acts1 ){
             ActionAtomistic::interpretAtomList( t1w, t1a ); nbase_atoms=nat1=t1a.size();
             for(unsigned i=0;i<t1a.size();++i) all_atoms.push_back( t1a[i] );
         } else {
             for(unsigned i=0;i<mybasemulticolvars.size();++i){
                 BridgedMultiColvarFunction* mybr=dynamic_cast<BridgedMultiColvarFunction*>( mybasemulticolvars[i] );
                 if( mybr ) nbase_atoms+=(mybr->getPntrToMultiColvar())->getAbsoluteIndexes().size();
                 else nbase_atoms+=mybasemulticolvars[i]->getAbsoluteIndexes().size();
             }
         }
         for(unsigned i=0;i<t2w.size();++i){
             found_acts2=interpretInputMultiColvars( t2w[i], getTolerance() );
             if( !found_acts1 && found_acts2 ) error("cannot use dynamic groups in second group only");
  
             nat2[i]=colvar_label.size() - nat1; 
             for(unsigned j=0;j<i;++j) nat2[i]-=nat2[j];             

             if( !found_acts2 ){
                 ActionAtomistic::interpretAtomList( t2w[i], t2a[i] ); nat2[i]=t2a[i].size(); 
             }
         }

         for(unsigned i=0;i<nat1;++i) addTaskToList(i); 

         unsigned tot_nat2=0;
         for(unsigned i=0;i<str2.size();++i) tot_nat2+=nat2[i];
         ablocks[0].resize( tot_nat2 ); unsigned k=0;
         for(unsigned n=0;n<str2.size();++n){
            for(unsigned i=0;i<nat2[n];++i){ 
               bool found=false; unsigned inum;
               for(unsigned j=0;j<nat1;++j){
                   if( colvar_label.size()==0 && t1a[j]==t2a[n][i] ){ found=true; inum=j; break; }
                   else if( colvar_label.size()>0 && getAbsoluteIndexOfCentralAtom(j)==t2a[n][i] ){ found=true; inum=j; break; }
               }
               // This prevents mistakes being made in colvar setup
               if( found ){ ablocks[0][i]=inum; } 
               else { 
                 ablocks[0][i]=nbase_atoms + k; k++; 
                 if( !found_acts2 ) all_atoms.push_back( t2a[n][i] );
               }
            }
         }
         if( !verbose_output ){
             if( colvar_label.size()==0 ){
                log.printf("  generating colvars from a group of %u central atoms and %u other atoms\n",static_cast<unsigned>(t1a.size()),static_cast<unsigned>(t2a.size()));
             } 
             if( t1a.size()>0 ){
                log.printf("  central atoms are : ");
                for(unsigned i=0;i<t1a.size();++i) log.printf("%d ",t1a[i].serial() );
                log.printf("\n");
             }
             if( t2a.size()>0 ){
                for(unsigned n=0;n<str2.size();++n){
                   log.printf("  other atoms in group %d are : ",n+1);
                   for(unsigned i=0;i<t2a[n].size();++i) log.printf("%d ",t2a[n][i].serial() );
                   log.printf("\n");
                }
             }
         }
      }
  } 
=======
>>>>>>> 33d3d5ef
}
     
}
}<|MERGE_RESOLUTION|>--- conflicted
+++ resolved
@@ -48,23 +48,10 @@
 {
 }
 
-<<<<<<< HEAD
-void MultiColvar::readAtoms( int& natoms ){
-  std::vector<AtomNumber> all_atoms; std::vector<unsigned> dum_starts(1);
-  std::vector<std::string> speciesB(1); speciesB[0]="SPECIESB";
-  if( getNumberOfAtoms()==0 && (keywords.exists("ATOMS") || keywords.exists("GROUP") || keywords.exists("SPECIES")) ){
-     if( keywords.exists("ATOMS") ) readAtomsLikeKeyword( "ATOMS", natoms, all_atoms );
-     if( keywords.exists("GROUP") ) readGroupsKeyword( natoms, all_atoms );
-     if( keywords.exists("SPECIES") ) readSpeciesKeyword( "SPECIESA", speciesB, dum_starts, natoms, all_atoms );
-
-     if( all_atoms.size()==0 && colvar_label.size()==0 ) error("No atoms have been read in");
-  }
-=======
 void MultiColvar::readAtoms( int& natoms, std::vector<AtomNumber> all_atoms ){
   if( atom_lab.size()==0 && keywords.exists("ATOMS")  ) readAtomsLikeKeyword( "ATOMS", natoms, all_atoms );
->>>>>>> 33d3d5ef
   // Setup the multicolvar base
-  setupMultiColvarBase( all_atoms, true );
+  setupMultiColvarBase( all_atoms );
 }
 
 void MultiColvar::readAtomsLikeKeyword( const std::string & key, int& natoms, std::vector<AtomNumber>& all_atoms ){ 
@@ -96,295 +83,6 @@
      nblock=0; 
      for(unsigned i=0;i<ablocks[0].size();++i) addTaskToList( i );
   }
-<<<<<<< HEAD
-  
-  std::vector<AtomNumber> t;
-  parseAtomList("GROUP",t);
-  if( !t.empty() ){
-      ablocks.resize( natoms ); 
-      for(unsigned i=0;i<t.size();++i) all_atoms.push_back( t[i] );
-      if(natoms==2){ 
-         nblock=t.size(); for(unsigned i=0;i<2;++i) ablocks[i].resize(nblock);
-         resizeBookeepingArray( nblock, nblock );
-         for(unsigned i=0;i<t.size();++i){ ablocks[0][i]=i; ablocks[1][i]=i; }
-         for(unsigned i=1;i<t.size();++i){ 
-             for(unsigned j=0;j<i;++j){ 
-                bookeeping(i,j).first=getFullNumberOfTasks(); 
-                addTaskToList( i*nblock + j ); 
-                bookeeping(i,j).second=getFullNumberOfTasks(); 
-             }
-         }
-      } else if(natoms==3){
-         nblock=t.size(); for(unsigned i=0;i<3;++i) ablocks[i].resize(nblock); 
-         resizeBookeepingArray( nblock, nblock ); 
-         for(unsigned i=0;i<t.size();++i){ ablocks[0][i]=i; ablocks[1][i]=i; ablocks[2][i]=i; }
-         for(unsigned i=2;i<t.size();++i){
-            for(unsigned j=1;j<i;++j){
-               bookeeping(i,j).first=getFullNumberOfTasks();
-               for(unsigned k=0;k<j;++k) addTaskToList( i*nblock*nblock + j*nblock + k );
-               bookeeping(i,j).second=getFullNumberOfTasks();
-            }
-         }
-      }
-      if( !verbose_output ){
-          log.printf("  constructing colvars from %u atoms : ", static_cast<unsigned>(t.size()) );
-          for(unsigned i=0;i<t.size();++i) log.printf("%d ",t[i].serial() );
-          log.printf("\n");
-      }
-  } else {
-      if(natoms==2){
-         readTwoGroups( "GROUPA", "GROUPB", all_atoms );
-      } else if(natoms==3){
-         readThreeGroups( "GROUPA", "GROUPB", "GROUPC", true, all_atoms);
-      } else {
-         plumed_merror("can only use groups for colvars involving 2 or 3 atoms");
-      }
-  }
-}
-
-void MultiColvar::readTwoGroups( const std::string& key1, const std::string& key2, std::vector<AtomNumber>& all_atoms ){
-  plumed_assert( all_atoms.size()==0 );
-  ablocks.resize( 2 ); 
-
-  std::vector<AtomNumber> t1, t2;
-  parseAtomList(key1,t1); parseAtomList(key2,t2);
-  if( t1.empty() ) error("missing atom specification " + key1);
-  if ( t2.empty() ) error("missing atom specification " + key2); 
-
-  if( t1.size()>t2.size() ) nblock = t1.size();
-  else nblock=t2.size();
-
-  ablocks[0].resize( t1.size() ); 
-  for(unsigned i=0;i<t1.size();++i){
-     all_atoms.push_back( t1[i] ); ablocks[0][i]=i;
-  }
-  ablocks[1].resize( t2.size() ); 
-  for(unsigned i=0;i<t2.size();++i){
-     all_atoms.push_back( t2[i] ); ablocks[1][i]=t1.size() + i;
-  }
-  resizeBookeepingArray( t1.size(), t2.size() ); 
-  for(unsigned i=0;i<t1.size();++i){
-     for(unsigned j=0;j<t2.size();++j){
-         bookeeping(i,j).first=getFullNumberOfTasks(); 
-         if( all_atoms[ablocks[0][i]]!=all_atoms[ablocks[1][j]] ) addTaskToList( i*nblock + j );
-         bookeeping(i,j).second=getFullNumberOfTasks();
-     }
-  }
-  if( !verbose_output ){
-      log.printf("  constructing colvars from two groups containing %u and %u atoms respectively\n",static_cast<unsigned>(t1.size()),static_cast<unsigned>(t2.size()));
-      log.printf("  group %s contains atoms : ", key1.c_str() );
-      for(unsigned i=0;i<t1.size();++i) log.printf("%d ",t1[i].serial() );
-      log.printf("\n");
-      log.printf("  group %s contains atoms : ", key2.c_str() );
-      for(unsigned i=0;i<t2.size();++i) log.printf("%d ",t2[i].serial() );
-      log.printf("\n");
-  }
-}
-
-void MultiColvar::readThreeGroups( const std::string& key1, const std::string& key2, const std::string& key3, const bool& allow2, std::vector<AtomNumber>& all_atoms ){
-  plumed_assert( all_atoms.size()==0 );
-  ablocks.resize( 3 ); 
-
-  std::vector<AtomNumber> t1, t2, t3;
-  parseAtomList(key1,t1); parseAtomList(key2,t2);
-  if( t1.empty() ) error("missing atom specification " + key1);
-  if( t2.empty() ) error("missing atom specification " + key2);
-  ablocks[0].resize( t1.size() ); 
-  for(unsigned i=0;i<t1.size();++i){
-    all_atoms.push_back( t1[i] ); ablocks[0][i]=i;
-  }
-  ablocks[1].resize( t2.size() ); 
-  for(unsigned i=0;i<t2.size();++i){
-     all_atoms.push_back( t2[i] ); ablocks[1][i] = t1.size() + i;
-  }
-  resizeBookeepingArray( t1.size(), t2.size() ); parseAtomList(key3,t3);
-  if( t3.empty() && !allow2 ){
-      error("missing atom specification " + key3);
-  } else if( t3.empty() ){
-      if( t2.size()>t1.size() ) nblock=t2.size(); 
-      else nblock=t1.size();
-
-      ablocks[2].resize( t2.size() ); 
-      for(unsigned i=0;i<t2.size();++i) ablocks[2][i]=t1.size() + i;
-      for(unsigned i=0;i<t1.size();++i){
-        for(unsigned j=1;j<t2.size();++j){ 
-           bookeeping(i,j).first=getFullNumberOfTasks(); 
-           for(unsigned k=0;k<j;++k){
-              if( all_atoms[ablocks[0][i]]!=all_atoms[ablocks[1][j]] && 
-                  all_atoms[ablocks[0][i]]!=all_atoms[ablocks[2][k]] && 
-                  all_atoms[ablocks[1][j]]!=all_atoms[ablocks[2][k]] ) addTaskToList( nblock*nblock*i + nblock*j + k );
-           }
-           bookeeping(i,j).second=getFullNumberOfTasks();
-        }
-      }
-      if( !verbose_output ){
-        log.printf("  constructing colvars from two groups containing %u and %u atoms respectively\n",static_cast<unsigned>(t1.size()),static_cast<unsigned>(t2.size())); 
-        log.printf("  group %s contains atoms : ", key1.c_str() );
-        for(unsigned i=0;i<t1.size();++i) log.printf("%d ",t1[i].serial() ); 
-        log.printf("\n"); 
-        log.printf("  group %s contains atoms : ", key2.c_str() );
-        for(unsigned i=0;i<t2.size();++i) log.printf("%d ",t2[i].serial() ); 
-        log.printf("\n");
-      }
-  } else {
-      if( t2.size()>t1.size() ) nblock=t2.size();
-      else nblock=t1.size();
-      if( t3.size()>nblock ) nblock=t3.size();
-
-      ablocks[2].resize( t3.size() ); 
-      for(unsigned i=0;i<t3.size();++i){
-         all_atoms.push_back( t3[i] ); ablocks[2][i] = t1.size() + t2.size() + i;
-      }
-      for(unsigned i=0;i<t1.size();++i){
-          for(unsigned j=0;j<t2.size();++j){
-              bookeeping(i,j).first=getFullNumberOfTasks();
-              for(unsigned k=0;k<t3.size();++k){
-                  if( all_atoms[ablocks[0][i]]!=all_atoms[ablocks[1][j]] && 
-                      all_atoms[ablocks[0][i]]!=all_atoms[ablocks[2][k]] && 
-                      all_atoms[ablocks[1][j]]!=all_atoms[ablocks[2][k]] ) addTaskToList( nblock*nblock*i + nblock*j + k );
-              }
-              bookeeping(i,j).second=getFullNumberOfTasks();
-          }
-      }
-      if( !verbose_output ){
-        log.printf("  constructing colvars from three groups containing %u, %u and %u atoms respectively\n",static_cast<unsigned>(t1.size()),static_cast<unsigned>(t2.size()),static_cast<unsigned>(t3.size()));
-        log.printf("  group %s contains atoms : ", key1.c_str() );
-        for(unsigned i=0;i<t1.size();++i) log.printf("%d ",t1[i].serial() );
-        log.printf("\n"); 
-        log.printf("  group %s contains atoms : ", key2.c_str() );
-        for(unsigned i=0;i<t2.size();++i) log.printf("%d ",t2[i].serial() );
-        log.printf("\n");
-        log.printf("  group %s contains atoms : ", key3.c_str() );
-        for(unsigned i=0;i<t3.size();++i) log.printf("%d ",t3[i].serial() );
-        log.printf("\n");
-      }
-  }
-}
-
-void MultiColvar::readSpeciesKeyword( const std::string& str1, const std::vector<std::string>& str2, std::vector<unsigned>& nat2, 
-                                      int& natoms, std::vector<AtomNumber>& all_atoms ){
-  plumed_assert( usespecies );
-  if( all_atoms.size()>0 || colvar_label.size()>0 ) return ;
-  ablocks.resize( natoms-1 );
-
-  std::vector<std::string> tw;
-  if( keywords.exists("SPECIES") ) parseVector("SPECIES",tw);
-
-  bool str2_exists=true;
-  for(unsigned i=0;i<str2.size();++i){
-      if( !keywords.exists(str2[i]) ) str2_exists=false;
-  }
-
-  if( !tw.empty() ){
-      bool found_acts=interpretInputMultiColvars( tw, getTolerance() );
-      unsigned nat=colvar_label.size(); std::vector<AtomNumber> ta;
-      if( !found_acts ){
-          ActionAtomistic::interpretAtomList( tw, ta ); nat=ta.size();
-          for(unsigned i=0;i<ta.size();++i) all_atoms.push_back( ta[i] ); 
-      }
-
-      if( keywords.exists(str1) && str2_exists ){
-          plumed_assert( natoms==2 ); 
-          for(unsigned i=0;i<nat;++i) addTaskToList(i);
-          ablocks[0].resize( nat ); for(unsigned i=0;i<nat;++i) ablocks[0][i]=i; 
-          if( !verbose_output && colvar_label.size()==0 ){
-              log.printf("  generating colvars from %u atoms of a particular type\n",static_cast<unsigned>(ta.size()));
-              log.printf("  atoms involved : "); 
-              for(unsigned i=0;i<ta.size();++i) log.printf("%d ",ta[i].serial() );
-              log.printf("\n");
-          }
-      } else if( !( keywords.exists(str1) && str2_exists ) ){
-          usespecies=false; verbose_output=false; // Make sure we don't do verbose output
-          if( !found_acts ) log.printf("  involving atoms : ");
-          ablocks.resize(1); ablocks[0].resize( nat ); 
-          for(unsigned i=0;i<nat;++i){ 
-             addTaskToList(i); ablocks[0][i]=i; 
-             if( !found_acts ) log.printf(" %d",ta[i].serial() ); 
-          }
-          if( !found_acts ) log.printf("\n");
-      } else {
-          plumed_merror("SPECIES keyword should probably not be used for your CV");
-      }
-  } else if( keywords.exists(str1) && str2_exists ) {
-      std::vector< std::vector<std::string> > t2w( str2.size() );
-      unsigned nstrings=0;
-      for(unsigned i=0;i<str2.size();++i){
-          parseVector( str2[i], t2w[i] );
-          nstrings += t2w[i].size();
-      }
-
-      std::vector<std::string> t1w; 
-      if( nstrings>0 ){
-         parseVector(str1,t1w);
-         if ( t1w.empty() ) error(str1 + "keyword defines no atoms or is missing. Use " + str1 );
-
-         unsigned nbase_atoms=0;
-         bool found_acts2,found_acts1=interpretInputMultiColvars( t1w, getTolerance() );
-         unsigned nat1=colvar_label.size(); std::vector<AtomNumber> t1a; 
-         std::vector<std::vector<AtomNumber> > t2a( str2.size() );
-         if( !found_acts1 ){
-             ActionAtomistic::interpretAtomList( t1w, t1a ); nbase_atoms=nat1=t1a.size();
-             for(unsigned i=0;i<t1a.size();++i) all_atoms.push_back( t1a[i] );
-         } else {
-             for(unsigned i=0;i<mybasemulticolvars.size();++i){
-                 BridgedMultiColvarFunction* mybr=dynamic_cast<BridgedMultiColvarFunction*>( mybasemulticolvars[i] );
-                 if( mybr ) nbase_atoms+=(mybr->getPntrToMultiColvar())->getAbsoluteIndexes().size();
-                 else nbase_atoms+=mybasemulticolvars[i]->getAbsoluteIndexes().size();
-             }
-         }
-         for(unsigned i=0;i<t2w.size();++i){
-             found_acts2=interpretInputMultiColvars( t2w[i], getTolerance() );
-             if( !found_acts1 && found_acts2 ) error("cannot use dynamic groups in second group only");
-  
-             nat2[i]=colvar_label.size() - nat1; 
-             for(unsigned j=0;j<i;++j) nat2[i]-=nat2[j];             
-
-             if( !found_acts2 ){
-                 ActionAtomistic::interpretAtomList( t2w[i], t2a[i] ); nat2[i]=t2a[i].size(); 
-             }
-         }
-
-         for(unsigned i=0;i<nat1;++i) addTaskToList(i); 
-
-         unsigned tot_nat2=0;
-         for(unsigned i=0;i<str2.size();++i) tot_nat2+=nat2[i];
-         ablocks[0].resize( tot_nat2 ); unsigned k=0;
-         for(unsigned n=0;n<str2.size();++n){
-            for(unsigned i=0;i<nat2[n];++i){ 
-               bool found=false; unsigned inum;
-               for(unsigned j=0;j<nat1;++j){
-                   if( colvar_label.size()==0 && t1a[j]==t2a[n][i] ){ found=true; inum=j; break; }
-                   else if( colvar_label.size()>0 && getAbsoluteIndexOfCentralAtom(j)==t2a[n][i] ){ found=true; inum=j; break; }
-               }
-               // This prevents mistakes being made in colvar setup
-               if( found ){ ablocks[0][i]=inum; } 
-               else { 
-                 ablocks[0][i]=nbase_atoms + k; k++; 
-                 if( !found_acts2 ) all_atoms.push_back( t2a[n][i] );
-               }
-            }
-         }
-         if( !verbose_output ){
-             if( colvar_label.size()==0 ){
-                log.printf("  generating colvars from a group of %u central atoms and %u other atoms\n",static_cast<unsigned>(t1a.size()),static_cast<unsigned>(t2a.size()));
-             } 
-             if( t1a.size()>0 ){
-                log.printf("  central atoms are : ");
-                for(unsigned i=0;i<t1a.size();++i) log.printf("%d ",t1a[i].serial() );
-                log.printf("\n");
-             }
-             if( t2a.size()>0 ){
-                for(unsigned n=0;n<str2.size();++n){
-                   log.printf("  other atoms in group %d are : ",n+1);
-                   for(unsigned i=0;i<t2a[n].size();++i) log.printf("%d ",t2a[n][i].serial() );
-                   log.printf("\n");
-                }
-             }
-         }
-      }
-  } 
-=======
->>>>>>> 33d3d5ef
 }
      
 }
