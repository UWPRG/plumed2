--- conflicted
+++ resolved
@@ -166,15 +166,8 @@
 void Atoms::share(const std::set<AtomNumber>& unique){
   plumed_assert( positionsHaveBeenSet==3 && massesHaveBeenSet );
   virial.zero();
-<<<<<<< HEAD
-  if(int(gatindex.size())==natoms){
+  if(zeroallforces || int(gatindex.size())==natoms){
     for(int i=0;i<natoms;i++) forces[i].zero();
-=======
-  if(zeroallforces || int(gatindex.size())==natoms){
-// not sure this parallelization helps
-#pragma omp parallel for num_threads(OpenMP::getGoodNumThreads(forces))
-    for(unsigned i=0;i<natoms;i++) forces[i].zero();
->>>>>>> b965e5b6
   } else {
     for(unsigned i=0;i<gatindex.size();i++) forces[gatindex[i]].zero();
   }
