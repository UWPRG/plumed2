/* +++++++++++++++++++++++++++++++++++++++++++++++++++++++++++++++++++++++++
   Copyright (c) 2017,2018 The plumed team
   (see the PEOPLE file at the root of the distribution for a list of names)

   See http://www.plumed.org for more information.

   This file is part of plumed, version 2.

   plumed is free software: you can redistribute it and/or modify
   it under the terms of the GNU Lesser General Public License as published by
   the Free Software Foundation, either version 3 of the License, or
   (at your option) any later version.

   plumed is distributed in the hope that it will be useful,
   but WITHOUT ANY WARRANTY; without even the implied warranty of
   MERCHANTABILITY or FITNESS FOR A PARTICULAR PURPOSE.  See the
   GNU Lesser General Public License for more details.

   You should have received a copy of the GNU Lesser General Public License
   along with plumed.  If not, see <http://www.gnu.org/licenses/>.
+++++++++++++++++++++++++++++++++++++++++++++++++++++++++++++++++++++++++ */
#include "colvar/Colvar.h"
#include "colvar/ActionRegister.h"
#include "core/PlumedMain.h"
#include "tools/Matrix.h"
#include "core/SetupMolInfo.h"
#include "core/ActionSet.h"
#include "tools/File.h"

#include <string>
#include <cmath>
#include <map>
#include <numeric>
#include <ctime>
#include "tools/Random.h"

using namespace std;

namespace PLMD {
namespace isdb {

//+PLUMEDOC ISDB_COLVAR EMMI
/*
Calculate the fit of a structure or ensemble of structures with a cryo-EM density map.

This action implements the multi-scale Bayesian approach to cryo-EM data fitting introduced in  Ref. \cite Hanot113951 .
This method allows efficient and accurate structural modeling of cryo-electron microscopy density maps at multiple scales, from coarse-grained to atomistic resolution, by addressing the presence of random and systematic errors in the data, sample heterogeneity, data correlation, and noise correlation.

The experimental density map is fit by a Gaussian Mixture Model (GMM), which is provided as an external file specified by the keyword
GMM_FILE. We are currently working on a web server to perform
this operation. In the meantime, the user can request a stand-alone version of the GMM code at massimiliano.bonomi_AT_gmail.com.

When run in single-replica mode, this action allows atomistic, flexible refinement of an individual structure into a density map.
Combined with a multi-replica framework (such as the -multi option in GROMACS), the user can model an esemble of structures using
the Metainference approach \cite Bonomi:2016ip .

\warning
To use \ref EMMI, the user should always add a \ref MOLINFO line and specify a pdb file of the system.

\note
To enhance sampling in single-structure refinement, one can use a Replica Exchange Method, such as Parallel Tempering.
In this case, the user should add the NO_AVER flag to the input line.

\note
\ref EMMI can be used in combination with periodic and non-periodic systems. In the latter case, one should
add the NOPBC flag to the input line

\par Examples

In this example, we perform a single-structure refinement based on an experimental cryo-EM map. The map is fit with a GMM, whose
parameters are listed in the file GMM_fit.dat. This file contains one line per GMM component in the following format:

\plumedfile
#! FIELDS Id Weight Mean_0 Mean_1 Mean_2 Cov_00 Cov_01 Cov_02 Cov_11 Cov_12 Cov_22 Beta
     0  2.9993805e+01   6.54628 10.37820 -0.92988  2.078920e-02 1.216254e-03 5.990827e-04 2.556246e-02 8.411835e-03 2.486254e-02  1
     1  2.3468312e+01   6.56095 10.34790 -0.87808  1.879859e-02 6.636049e-03 3.682865e-04 3.194490e-02 1.750524e-03 3.017100e-02  1
     ...
\endplumedfile

To accelerate the computation of the Bayesian score, one can:
- use neighbor lists, specified by the keywords NL_CUTOFF and NL_STRIDE;
- calculate the restraint every other step (or more).

All the heavy atoms of the system are used to calculate the density map. This list can conveniently be provided
using a GROMACS index file.

The input file looks as follows:

\plumedfile
# include pdb info
MOLINFO STRUCTURE=prot.pdb

#  all heavy atoms
protein-h: GROUP NDX_FILE=index.ndx NDX_GROUP=Protein-H

# create EMMI score
gmm: EMMI NOPBC SIGMA_MIN=0.01 TEMP=300.0 NL_STRIDE=100 NL_CUTOFF=0.01 GMM_FILE=GMM_fit.dat ATOMS=protein-h

# translate into bias - apply every 2 steps
emr: BIASVALUE ARG=gmm.scoreb STRIDE=2

PRINT ARG=emr.* FILE=COLVAR STRIDE=500 FMT=%20.10f
\endplumedfile


*/
//+ENDPLUMEDOC

class EMMI : public Colvar {

private:

// temperature in kbt
  double kbt_;
// model GMM - atom types
  vector<unsigned> GMM_m_type_;
// model GMM - list of atom sigmas - one per atom type
  vector<double> GMM_m_s_;
// model GMM - list of atom weights - one per atom type
  vector<double> GMM_m_w_;
// data GMM - means, weights, and covariances + beta option
  vector<Vector>             GMM_d_m_;
  vector<double>             GMM_d_w_;
  vector< VectorGeneric<6> > GMM_d_cov_;
  vector<int>                GMM_d_beta_;
  vector < vector<int> >     GMM_d_grps_;
// overlaps
  vector<double> ovmd_;
  vector<double> ovdd_;
  vector<double> ovmd_ave_;
// and derivatives
  vector<Vector> ovmd_der_;
  vector<Vector> atom_der_;
  vector<double> GMMid_der_;
// constants
  double cfact_;
  double inv_sqrt2_, sqrt2_pi_;
// metainference
  unsigned nrep_;
  unsigned replica_;
  vector<double> sigma_;
  vector<double> sigma_min_;
  vector<double> sigma_max_;
  vector<double> dsigma_;
// list of prefactors for overlap between two Gaussians
// pre_fact = 1.0 / (2pi)**1.5 / sqrt(det_md) * Wm * Wd
  vector<double> pre_fact_;
// inverse of the sum of model and data covariances matrices
  vector< VectorGeneric<6> > inv_cov_md_;
// neighbor list
  double   nl_cutoff_;
  unsigned nl_stride_;
  bool first_time_;
  bool no_aver_;
  vector<unsigned> nl_;
// parallel stuff
  unsigned size_;
  unsigned rank_;
// pbc
  bool pbc_;
// Monte Carlo stuff
  int      MCstride_;
  double   MCaccept_;
  double   MCtrials_;
  Random   random_;
  // status stuff
  unsigned int statusstride_;
  string       statusfilename_;
  OFile        statusfile_;
  bool         first_status_;
  // regression
  unsigned nregres_;
  double scale_;
  double scale_min_;
  double scale_max_;
  double dscale_;
  // tabulated exponential
  double dpcutoff_;
  double dexp_;
  unsigned nexp_;
  vector<double> tab_exp_;
  // simulated annealing
  unsigned nanneal_;
  double   kanneal_;
  double   anneal_;
  // prior exponent
  double prior_;
  // noise type
  unsigned noise_;
  // total score and virial;
  double ene_;
  Tensor virial_;
  // model overlap file
  unsigned int ovstride_;
  string       ovfilename_;

// write file with model overlap
  void write_model_overlap(long int step);
// get median of vector
  double get_median(vector<double> &v);
// annealing
  double get_annealing(long int step);
// do regression
  double scaleEnergy(double s);
  double doRegression();
// read and write status
  void read_status();
  void print_status(long int step);
// accept or reject
  bool doAccept(double oldE, double newE, double kbt);
// do MonteCarlo
  void doMonteCarlo();
// read error file
  vector<double> read_exp_errors(string errfile);
// read experimental overlaps
  vector<double> read_exp_overlaps(string ovfile);
// calculate model GMM weights and covariances
  vector<double> get_GMM_m(vector<AtomNumber> &atoms);
// read data GMM file
  void get_GMM_d(string gmm_file);
// check GMM data
  void check_GMM_d(VectorGeneric<6> &cov, double w);
// auxiliary method
  void calculate_useful_stuff(double reso);
// get pref_fact and inv_cov_md
  double get_prefactor_inverse (const VectorGeneric<6> &GMM_cov_0, const VectorGeneric<6> &GMM_cov_1,
                                double &GMM_w_0, double &GMM_w_1,
                                VectorGeneric<6> &sum, VectorGeneric<6> &inv_sum);
// calculate self overlaps between data GMM components - ovdd_
  double get_self_overlap(unsigned id);
// calculate overlap between two Gaussians
  double get_overlap(const Vector &m_m, const Vector &d_m, double &pre_fact,
                     const VectorGeneric<6> &inv_cov_md, Vector &ov_der);
// calculate exponent of overlap for neighbor list update
  double get_exp_overlap(const Vector &m_m, const Vector &d_m,
                         const VectorGeneric<6> &inv_cov_md);
// update the neighbor list
  void update_neighbor_list();
// calculate overlap
  void calculate_overlap();
// Gaussian noise
  void calculate_Gauss();
// Outliers noise
  void calculate_Outliers();
// Marginal noise
  void calculate_Marginal();

public:
  static void registerKeywords( Keywords& keys );
  explicit EMMI(const ActionOptions&);
// active methods:
  void prepare();
  virtual void calculate();
};

PLUMED_REGISTER_ACTION(EMMI,"EMMI")

void EMMI::registerKeywords( Keywords& keys ) {
  Colvar::registerKeywords( keys );
  keys.add("atoms","ATOMS","atoms for which we calculate the density map, typically all heavy atoms");
  keys.add("compulsory","GMM_FILE","file with the parameters of the GMM components");
  keys.add("compulsory","NL_CUTOFF","The cutoff in overlap for the neighbor list");
  keys.add("compulsory","NL_STRIDE","The frequency with which we are updating the neighbor list");
  keys.add("compulsory","SIGMA_MIN","minimum uncertainty");
  keys.add("compulsory","RESOLUTION", "Cryo-EM map resolution");
  keys.add("compulsory","NOISETYPE","functional form of the noise (GAUSS, OUTLIERS, MARGINAL)");
  keys.add("optional","SIGMA0","initial value of the uncertainty");
  keys.add("optional","DSIGMA","MC step for uncertainties");
  keys.add("optional","MC_STRIDE", "Monte Carlo stride");
  keys.add("optional","ERR_FILE","file with experimental or GMM fit errors");
  keys.add("optional","OV_FILE","file with experimental overlaps");
  keys.add("optional","NORM_DENSITY","integral of the experimental density");
  keys.add("optional","STATUS_FILE","write a file with all the data useful for restart");
  keys.add("optional","WRITE_STRIDE","write the status to a file every N steps, this can be used for restart");
  keys.add("optional","REGRESSION","regression stride");
  keys.add("optional","REG_SCALE_MIN","regression minimum scale");
  keys.add("optional","REG_SCALE_MAX","regression maximum scale");
  keys.add("optional","REG_DSCALE","regression maximum scale MC move");
  keys.add("optional","SCALE","scale factor");
  keys.add("optional","ANNEAL", "Length of annealing cycle");
  keys.add("optional","ANNEAL_FACT", "Annealing temperature factor");
  keys.add("optional","TEMP","temperature");
  keys.add("optional","PRIOR", "exponent of uncertainty prior");
  keys.add("optional","WRITE_OV_STRIDE","write model overlaps every N steps");
  keys.add("optional","WRITE_OV","write a file with model overlaps");
  keys.addFlag("NO_AVER",false,"don't do ensemble averaging in multi-replica mode");
  componentsAreNotOptional(keys);
  keys.addOutputComponent("scoreb","default","Bayesian score");
  keys.addOutputComponent("acc",   "NOISETYPE","MC acceptance for uncertainty");
  keys.addOutputComponent("scale", "REGRESSION","scale factor");
  keys.addOutputComponent("accscale", "REGRESSION","MC acceptance for scale regression");
  keys.addOutputComponent("enescale", "REGRESSION","MC energy for scale regression");
  keys.addOutputComponent("anneal","ANNEAL","annealing factor");
}

EMMI::EMMI(const ActionOptions&ao):
  PLUMED_COLVAR_INIT(ao),
  inv_sqrt2_(0.707106781186548),
  sqrt2_pi_(0.797884560802865),
  first_time_(true), no_aver_(false), pbc_(true),
  MCstride_(1), MCaccept_(0.), MCtrials_(0.),
  statusstride_(0), first_status_(true),
  nregres_(0), scale_(1.),
  dpcutoff_(15.0), nexp_(1000000), nanneal_(0),
  kanneal_(0.), anneal_(1.), prior_(1.), ovstride_(0)
{
  // periodic boundary conditions
  bool nopbc=!pbc_;
  parseFlag("NOPBC",nopbc);
  pbc_=!nopbc;

  // list of atoms
  vector<AtomNumber> atoms;
  parseAtomList("ATOMS", atoms);

  // file with data GMM
  string GMM_file;
  parse("GMM_FILE", GMM_file);

  // type of data noise
  string noise;
  parse("NOISETYPE",noise);
  if      (noise=="GAUSS")   noise_ = 0;
  else if(noise=="OUTLIERS") noise_ = 1;
  else if(noise=="MARGINAL") noise_ = 2;
  else error("Unknown noise type!");

  // minimum value for error
  double sigma_min;
  parse("SIGMA_MIN", sigma_min);
  if(sigma_min<0) error("SIGMA_MIN should be greater or equal to zero");

  // the following parameters must be specified with noise type 0 and 1
  double sigma_ini, dsigma;
  if(noise_!=2) {
    // initial value of the uncertainty
    parse("SIGMA0", sigma_ini);
    if(sigma_ini<=0) error("you must specify a positive SIGMA0");
    // MC parameters
    parse("DSIGMA", dsigma);
    if(dsigma<0) error("you must specify a positive DSIGMA");
    parse("MC_STRIDE", MCstride_);
    if(dsigma>0 && MCstride_<=0) error("you must specify a positive MC_STRIDE");
    // status file parameters
    parse("WRITE_STRIDE", statusstride_);
    if(statusstride_<=0) error("you must specify a positive WRITE_STRIDE");
    parse("STATUS_FILE",  statusfilename_);
    if(statusfilename_=="") statusfilename_ = "MISTATUS"+getLabel();
    else                    statusfilename_ = statusfilename_+getLabel();
  }

  // error file
  string errfile;
  parse("ERR_FILE", errfile);

  // file with experimental overlaps
  string ovfile;
  parse("OV_FILE", ovfile);

  // integral of the experimetal density
  double norm_d = 0.0;
  parse("NORM_DENSITY", norm_d);

  // temperature
  double temp=0.0;
  parse("TEMP",temp);
  // convert temp to kbt
  if(temp>0.0) kbt_=plumed.getAtoms().getKBoltzmann()*temp;
  else kbt_=plumed.getAtoms().getKbT();

  // exponent of uncertainty prior
  parse("PRIOR",prior_);

  // simulated annealing stuff
  parse("ANNEAL", nanneal_);
  parse("ANNEAL_FACT", kanneal_);
  if(nanneal_>0 && kanneal_<=1.0) error("with ANNEAL, ANNEAL_FACT must be greater than 1");

  // regression stride
  parse("REGRESSION",nregres_);
  // other regression parameters
  if(nregres_>0) {
    parse("REG_SCALE_MIN",scale_min_);
    parse("REG_SCALE_MAX",scale_max_);
    parse("REG_DSCALE",dscale_);
    // checks
    if(scale_max_<=scale_min_) error("with REGRESSION, REG_SCALE_MAX must be greater than REG_SCALE_MIN");
    if(dscale_<=0.) error("with REGRESSION, REG_DSCALE must be positive");
  }

  // scale factor
  parse("SCALE", scale_);

  // read map resolution
  double reso;
  parse("RESOLUTION", reso);
  if(reso<=0.) error("RESOLUTION should be strictly positive");

  // neighbor list stuff
  parse("NL_CUTOFF",nl_cutoff_);
  if(nl_cutoff_<=0.0) error("NL_CUTOFF should be explicitly specified and positive");
  parse("NL_STRIDE",nl_stride_);
  if(nl_stride_<=0) error("NL_STRIDE should be explicitly specified and positive");

  // averaging or not
  parseFlag("NO_AVER",no_aver_);

  // write overlap file
  parse("WRITE_OV_STRIDE", ovstride_);
  parse("WRITE_OV", ovfilename_);
  if(ovstride_>0 && ovfilename_=="") error("With WRITE_OV_STRIDE you must specify WRITE_OV");

  checkRead();

  // set parallel stuff
  size_=comm.Get_size();
  rank_=comm.Get_rank();

  // get number of replicas
  if(rank_==0) {
    if(no_aver_) {
      nrep_ = 1;
    } else {
      nrep_ = multi_sim_comm.Get_size();
    }
    replica_ = multi_sim_comm.Get_rank();
  } else {
    nrep_ = 0;
    replica_ = 0;
  }
  comm.Sum(&nrep_,1);
  comm.Sum(&replica_,1);

  log.printf("  atoms involved : ");
  for(unsigned i=0; i<atoms.size(); ++i) log.printf("%d ",atoms[i].serial());
  log.printf("\n");
  log.printf("  GMM data file : %s\n", GMM_file.c_str());
  if(no_aver_) log.printf("  without ensemble averaging\n");
  log.printf("  type of data noise : %s\n", noise.c_str());
  log.printf("  neighbor list cutoff : %lf\n", nl_cutoff_);
  log.printf("  neighbor list stride : %u\n",  nl_stride_);
  log.printf("  minimum uncertainty : %f\n",sigma_min);
  log.printf("  scale factor : %lf\n",scale_);
  if(nregres_>0) {
    log.printf("  regression stride : %u\n", nregres_);
    log.printf("  regression minimum scale : %lf\n", scale_min_);
    log.printf("  regression maximum scale : %lf\n", scale_max_);
    log.printf("  regression maximum scale MC move : %lf\n", dscale_);
  }
  if(noise_!=2) {
    log.printf("  initial value of the uncertainty : %f\n",sigma_ini);
    log.printf("  max MC move in uncertainty : %f\n",dsigma);
    log.printf("  MC stride : %u\n", MCstride_);
    log.printf("  reading/writing to status file : %s\n",statusfilename_.c_str());
    log.printf("  with stride : %u\n",statusstride_);
  }
  if(errfile.size()>0) log.printf("  reading experimental errors from file : %s\n", errfile.c_str());
  if(ovfile.size()>0)  log.printf("  reading experimental overlaps from file : %s\n", ovfile.c_str());
  log.printf("  temperature of the system in energy unit : %f\n",kbt_);
  log.printf("  prior exponent : %f\n",prior_);
  log.printf("  number of replicas for averaging: %u\n",nrep_);
  log.printf("  id of the replica : %u\n",replica_);
  if(nanneal_>0) {
    log.printf("  length of annealing cycle : %u\n",nanneal_);
    log.printf("  annealing factor : %f\n",kanneal_);
  }
  if(ovstride_>0) {
    log.printf("  stride for writing model overlaps : %u\n",ovstride_);
    log.printf("  file for writing model overlaps : %s\n", ovfilename_.c_str());
  }

  // set constant quantity before calculating stuff
  cfact_ = 1.0/pow( 2.0*pi, 1.5 );

  // calculate model GMM constant parameters
  vector<double> GMM_m_w = get_GMM_m(atoms);

  // read data GMM parameters
  get_GMM_d(GMM_file);
  log.printf("  number of GMM components : %u\n", static_cast<unsigned>(GMM_d_m_.size()));

  // normalize atom weight map
  if(norm_d <= 0.0) norm_d = accumulate(GMM_d_w_.begin(), GMM_d_w_.end(), 0.0);
  double norm_m = accumulate(GMM_m_w.begin(),  GMM_m_w.end(),  0.0);
  // renormalization
  for(unsigned i=0; i<GMM_m_w_.size(); ++i) GMM_m_w_[i] *= norm_d / norm_m;

  // read experimental errors
  vector<double> exp_err;
  if(errfile.size()>0) exp_err = read_exp_errors(errfile);

  // get self overlaps between data GMM components
  if(ovfile.size()>0) {
    ovdd_ = read_exp_overlaps(ovfile);
  } else {
    for(unsigned i=0; i<GMM_d_m_.size(); ++i) {
      double ov = get_self_overlap(i);
      ovdd_.push_back(ov);
    }
  }

  log.printf("  number of GMM groups : %u\n", static_cast<unsigned>(GMM_d_grps_.size()));
  // cycle on GMM groups
  for(unsigned Gid=0; Gid<GMM_d_grps_.size(); ++Gid) {
    log.printf("    group %d\n", Gid);
    // calculate median overlap and experimental error
    vector<double> ovdd;
    vector<double> err;
    // cycle on the group members
    for(unsigned i=0; i<GMM_d_grps_[Gid].size(); ++i) {
      // GMM id
      int GMMid = GMM_d_grps_[Gid][i];
      // add to experimental error
      if(errfile.size()>0) err.push_back(exp_err[GMMid]);
      else                 err.push_back(0.);
      // add to GMM overlap
      ovdd.push_back(ovdd_[GMMid]);
    }
    // calculate median quantities
    double ovdd_m = get_median(ovdd);
    double err_m  = get_median(err);
    // print out statistics
    log.printf("     # of members : %u\n", GMM_d_grps_[Gid].size());
    log.printf("     median overlap : %lf\n", ovdd_m);
    log.printf("     median error : %lf\n", err_m);
    // add minimum value of sigma for this group of GMMs
    sigma_min_.push_back(sqrt(err_m*err_m+sigma_min*ovdd_m*sigma_min*ovdd_m));
    // these are only needed with Gaussian and Outliers noise models
    if(noise_!=2) {
      // set dsigma
      dsigma_.push_back(dsigma * ovdd_m);
      // set sigma max
      sigma_max_.push_back(10.0*ovdd_m + sigma_min_[Gid] + dsigma_[Gid]);
      // initialize sigma
      sigma_.push_back(std::max(sigma_min_[Gid],std::min(sigma_ini*ovdd_m,sigma_max_[Gid])));
    }
  }

  // read status file if restarting
  if(getRestart() && noise_!=2) read_status();

  // calculate auxiliary stuff
  calculate_useful_stuff(reso);

  // prepare data and derivative vectors
  ovmd_.resize(ovdd_.size());
  atom_der_.resize(GMM_m_type_.size());
  GMMid_der_.resize(ovdd_.size());

  // clear things that are no longer needed
  GMM_d_cov_.clear();

  // add components
  addComponentWithDerivatives("scoreb"); componentIsNotPeriodic("scoreb");

  if(noise_!=2) {addComponent("acc"); componentIsNotPeriodic("acc");}

  if(nregres_>0) {
    addComponent("scale");     componentIsNotPeriodic("scale");
    addComponent("accscale");  componentIsNotPeriodic("accscale");
    addComponent("enescale");  componentIsNotPeriodic("enescale");
  }

  if(nanneal_>0) {addComponent("anneal"); componentIsNotPeriodic("anneal");}

  // initialize random seed
  unsigned iseed;
  if(rank_==0) iseed = time(NULL)+replica_;
  else iseed = 0;
  comm.Sum(&iseed, 1);
  random_.setSeed(-iseed);

  // request the atoms
  requestAtoms(atoms);

  // print bibliography
  log<<"  Bibliography "<<plumed.cite("Bonomi, Camilloni, Bioinformatics, 33, 3999 (2017)");
  log<<plumed.cite("Hanot, Bonomi, Greenberg, Sali, Nilges, Vendruscolo, Pellarin, bioRxiv doi: 10.1101/113951 (2017)");
  log<<plumed.cite("Bonomi, Pellarin, Vendruscolo, Biophys. J. 114, 1604 (2018)");
  if(!no_aver_ && nrep_>1)log<<plumed.cite("Bonomi, Camilloni, Cavalli, Vendruscolo, Sci. Adv. 2, e150117 (2016)");
  log<<"\n";
}

void EMMI::write_model_overlap(long int step)
{
  OFile ovfile;
  ovfile.link(*this);
  std::string num; Tools::convert(step,num);
  string name = ovfilename_+"-"+num;
  ovfile.open(name);
  ovfile.setHeavyFlush();
  ovfile.fmtField("%10.7e ");
// write overlaps
  for(int i=0; i<ovmd_.size(); ++i) {
    ovfile.printField("Model", ovmd_[i]);
    ovfile.printField("ModelScaled", scale_ * ovmd_[i]);
    ovfile.printField("Data", ovdd_[i]);
    ovfile.printField();
  }
  ovfile.close();
}

double EMMI::get_median(vector<double> &v)
{
// dimension of vector
  unsigned size = v.size();
// in case of only one entry
  if (size==1) {
    return v[0];
  } else {
    // reorder vector
    sort(v.begin(), v.end());
    // odd or even?
    if (size%2==0) {
      return (v[size/2-1]+v[size/2])/2.0;
    } else {
      return v[size/2];
    }
  }
}

void EMMI::read_status()
{
  double MDtime;
// open file
  IFile *ifile = new IFile();
  ifile->link(*this);
  if(ifile->FileExist(statusfilename_)) {
    ifile->open(statusfilename_);
    while(ifile->scanField("MD_time", MDtime)) {
      for(unsigned i=0; i<sigma_.size(); ++i) {
        // convert i to string
        std::string num; Tools::convert(i,num);
        // read entries
        ifile->scanField("s"+num, sigma_[i]);
      }
      // new line
      ifile->scanField();
    }
    ifile->close();
  } else {
    error("Cannot find status file "+statusfilename_+"\n");
  }
  delete ifile;
}

void EMMI::print_status(long int step)
{
// if first time open the file
  if(first_status_) {
    first_status_ = false;
    statusfile_.link(*this);
    statusfile_.open(statusfilename_);
    statusfile_.setHeavyFlush();
    statusfile_.fmtField("%6.3e ");
  }
// write fields
  double MDtime = static_cast<double>(step)*getTimeStep();
  statusfile_.printField("MD_time", MDtime);
  for(unsigned i=0; i<sigma_.size(); ++i) {
    // convert i to string
    std::string num; Tools::convert(i,num);
    // print entry
    statusfile_.printField("s"+num, sigma_[i]);
  }
  statusfile_.printField();
}

bool EMMI::doAccept(double oldE, double newE, double kbt) {
  bool accept = false;
  // calculate delta energy
  double delta = ( newE - oldE ) / kbt;
  // if delta is negative always accept move
  if( delta < 0.0 ) {
    accept = true;
  } else {
    // otherwise extract random number
    double s = random_.RandU01();
    if( s < exp(-delta) ) { accept = true; }
  }
  return accept;
}

void EMMI::doMonteCarlo()
{
  // extract random GMM group
  unsigned nGMM = static_cast<unsigned>(floor(random_.RandU01()*static_cast<double>(GMM_d_grps_.size())));
  if(nGMM==GMM_d_grps_.size()) nGMM -= 1;

  // generate random move
  double shift = dsigma_[nGMM] * ( 2.0 * random_.RandU01() - 1.0 );
  // new sigma
  double new_s = sigma_[nGMM] + shift;
  // check boundaries
  if(new_s > sigma_max_[nGMM]) {new_s = 2.0 * sigma_max_[nGMM] - new_s;}
  if(new_s < sigma_min_[nGMM]) {new_s = 2.0 * sigma_min_[nGMM] - new_s;}
  // old s2
  double old_inv_s2 = 1.0 / sigma_[nGMM] / sigma_[nGMM];
  // new s2
  double new_inv_s2 = 1.0 / new_s / new_s;

  // cycle on GMM group and calculate old and new energy
  double old_ene = 0.0;
  double new_ene = 0.0;
  double ng = static_cast<double>(GMM_d_grps_[nGMM].size());

  // in case of Gaussian noise
  if(noise_==0) {
    double chi2 = 0.0;
    for(unsigned i=0; i<GMM_d_grps_[nGMM].size(); ++i) {
      // id GMM component
      int GMMid = GMM_d_grps_[nGMM][i];
      // deviation
      double dev = ( scale_*ovmd_[GMMid]-ovdd_[GMMid] );
      // add to chi2
      chi2 += dev * dev;
    }
    // final energy calculation: add normalization and prior
    old_ene = 0.5 * kbt_ * ( chi2 * old_inv_s2 - (ng+prior_) * std::log(old_inv_s2) );
    new_ene = 0.5 * kbt_ * ( chi2 * new_inv_s2 - (ng+prior_) * std::log(new_inv_s2) );
  }

  // in case of Outliers noise
  if(noise_==1) {
    for(unsigned i=0; i<GMM_d_grps_[nGMM].size(); ++i) {
      // id GMM component
      int GMMid = GMM_d_grps_[nGMM][i];
      // calculate deviation
      double dev = ( scale_*ovmd_[GMMid]-ovdd_[GMMid] );
      // add to energies
      old_ene += std::log( 1.0 + 0.5 * dev * dev * old_inv_s2);
      new_ene += std::log( 1.0 + 0.5 * dev * dev * new_inv_s2);
    }
    // final energy calculation: add normalization and prior
    old_ene = kbt_ * ( old_ene + (ng+prior_) * std::log(sigma_[nGMM]) );
    new_ene = kbt_ * ( new_ene + (ng+prior_) * std::log(new_s) );
  }

  // increment number of trials
  MCtrials_ += 1.0;

  // accept or reject
  bool accept = doAccept(old_ene/anneal_, new_ene/anneal_, kbt_);
  if(accept) {
    sigma_[nGMM] = new_s;
    MCaccept_ += 1.0;
  }
  // local communication
  if(rank_!=0) {
    for(unsigned i=0; i<sigma_.size(); ++i) sigma_[i] = 0.0;
    MCaccept_ = 0.0;
  }
  if(size_>1) {
    comm.Sum(&sigma_[0], sigma_.size());
    comm.Sum(&MCaccept_, 1);
  }
}

vector<double> EMMI::read_exp_errors(string errfile)
{
  int nexp, idcomp;
  double err;
  vector<double> exp_err;
// open file
  IFile *ifile = new IFile();
  if(ifile->FileExist(errfile)) {
    ifile->open(errfile);
    // scan for number of experimental errors
    ifile->scanField("Nexp", nexp);
    // cycle on GMM components
    while(ifile->scanField("Id",idcomp)) {
      // total experimental error
      double err_tot = 0.0;
      // cycle on number of experimental overlaps
      for(unsigned i=0; i<nexp; ++i) {
        string ss; Tools::convert(i,ss);
        ifile->scanField("Err"+ss, err);
        // add to total error
        err_tot += err*err;
      }
      // new line
      ifile->scanField();
      // calculate RMSE
      err_tot = sqrt(err_tot/static_cast<double>(nexp));
      // add to global
      exp_err.push_back(err_tot);
    }
    ifile->close();
  } else {
    error("Cannot find ERR_FILE "+errfile+"\n");
  }
  return exp_err;
}

vector<double> EMMI::read_exp_overlaps(string ovfile)
{
  int idcomp;
  double ov;
  vector<double> ovdd;
// open file
  IFile *ifile = new IFile();
  if(ifile->FileExist(ovfile)) {
    ifile->open(ovfile);
    // cycle on GMM components
    while(ifile->scanField("Id",idcomp)) {
      // read experimental overlap
      ifile->scanField("Overlap", ov);
      // add to ovdd
      ovdd.push_back(ov);
      // new line
      ifile->scanField();
    }
    ifile->close();
  } else {
    error("Cannot find OV_FILE "+ovfile+"\n");
  }
  return ovdd;
}

vector<double> EMMI::get_GMM_m(vector<AtomNumber> &atoms)
{
  // list of weights - one per atom
  vector<double> GMM_m_w;

  vector<SetupMolInfo*> moldat=plumed.getActionSet().select<SetupMolInfo*>();
  // map of atom types to A and B coefficients of scattering factor
  // f(s) = A * exp(-B*s**2)
  // B is in Angstrom squared
  // map between an atom type and an index
  map<string, unsigned> type_map;
  type_map["C"]=0;
  type_map["O"]=1;
  type_map["N"]=2;
  type_map["S"]=3;
  // fill in sigma vector
  GMM_m_s_.push_back(0.01*15.146);  // type 0
  GMM_m_s_.push_back(0.01*8.59722); // type 1
  GMM_m_s_.push_back(0.01*11.1116); // type 2
  GMM_m_s_.push_back(0.01*15.8952); // type 3
  // fill in weight vector
  GMM_m_w_.push_back(2.49982); // type 0
  GMM_m_w_.push_back(1.97692); // type 1
  GMM_m_w_.push_back(2.20402); // type 2
  GMM_m_w_.push_back(5.14099); // type 3

  // check if MOLINFO line is present
  if( moldat.size()==1 ) {
    log<<"  MOLINFO DATA found, using proper atom names\n";
    for(unsigned i=0; i<atoms.size(); ++i) {
      // get atom name
      string name = moldat[0]->getAtomName(atoms[i]);
      char type;
      // get atom type
      char first = name.at(0);
      // GOLDEN RULE: type is first letter, if not a number
      if (!isdigit(first)) {
        type = first;
        // otherwise is the second
      } else {
        type = name.at(1);
      }
      // check if key in map
      std::string type_s = std::string(1,type);
      if(type_map.find(type_s) != type_map.end()) {
        // save atom type
        GMM_m_type_.push_back(type_map[type_s]);
        // this will be normalized in the final density
        GMM_m_w.push_back(GMM_m_w_[type_map[type_s]]);
      } else {
        error("Wrong atom type "+type_s+" from atom name "+name+"\n");
      }
    }
  } else {
    error("MOLINFO DATA not found\n");
  }
  return GMM_m_w;
}

void EMMI::check_GMM_d(VectorGeneric<6> &cov, double w)
{

// check if positive defined, by calculating the 3 leading principal minors
  double pm1 = cov[0];
  double pm2 = cov[0]*cov[3]-cov[1]*cov[1];
  double pm3 = cov[0]*(cov[3]*cov[5]-cov[4]*cov[4])-cov[1]*(cov[1]*cov[5]-cov[4]*cov[2])+cov[2]*(cov[1]*cov[4]-cov[3]*cov[2]);
// apply Sylvester’s criterion
  if(pm1<=0.0 || pm2<=0.0 || pm3<=0.0)
    error("check data GMM: covariance matrix is not positive defined");

// check if weight is positive
  if(w<=0) error("check data GMM: weight must be positive");
}

// read GMM data file in PLUMED format:
void EMMI::get_GMM_d(string GMM_file)
{
  VectorGeneric<6> cov;

// open file
  std::unique_ptr<IFile> ifile(new IFile);
  if(ifile->FileExist(GMM_file)) {
    ifile->open(GMM_file);
    int idcomp;
    while(ifile->scanField("Id",idcomp)) {
      int beta;
      double w, m0, m1, m2;
      ifile->scanField("Weight",w);
      ifile->scanField("Mean_0",m0);
      ifile->scanField("Mean_1",m1);
      ifile->scanField("Mean_2",m2);
      ifile->scanField("Cov_00",cov[0]);
      ifile->scanField("Cov_01",cov[1]);
      ifile->scanField("Cov_02",cov[2]);
      ifile->scanField("Cov_11",cov[3]);
      ifile->scanField("Cov_12",cov[4]);
      ifile->scanField("Cov_22",cov[5]);
      ifile->scanField("Beta",beta);
      // check input
      check_GMM_d(cov, w);
      // check beta
      if(beta<0) error("Beta must be positive!");
      // center of the Gaussian
      GMM_d_m_.push_back(Vector(m0,m1,m2));
      // covariance matrix
      GMM_d_cov_.push_back(cov);
      // weight
      GMM_d_w_.push_back(w);
      // beta
      GMM_d_beta_.push_back(beta);
      // new line
      ifile->scanField();
    }
  } else {
    error("Cannot find GMM_FILE "+GMM_file+"\n");
  }
<<<<<<< HEAD
  delete ifile;
  // now create a set from beta (unique set of values)
  set<int> bu(GMM_d_beta_.begin(), GMM_d_beta_.end());
  // now prepare the group vector
  GMM_d_grps_.resize(bu.size());
  // and fill it in
  for(unsigned i=0; i<GMM_d_beta_.size(); ++i) {
    if(GMM_d_beta_[i]>=GMM_d_grps_.size()) error("Check Beta values");
    GMM_d_grps_[GMM_d_beta_[i]].push_back(i);
  }
=======

}

// normalize GMM to sum to 1
// since all the GMM components are individually normalized, we just need to
// divide each weight for the sum of the weights
void EMMI::normalize_GMM(vector<double> &w)
{
  double norm = accumulate(w.begin(), w.end(), 0.0);
  for(unsigned i=0; i<w.size(); ++i) w[i] /= norm;
>>>>>>> 9461d261
}

void EMMI::calculate_useful_stuff(double reso)
{
  // We use the following definition for resolution:
  // the Fourier transform of the density distribution in real space
  // f(s) falls to 1/e of its maximum value at wavenumber 1/resolution
  // i.e. from f(s) = A * exp(-B*s**2) -> Res = sqrt(B).
  // average value of B
  double Bave = 0.0;
  for(unsigned i=0; i<GMM_m_type_.size(); ++i) {
    Bave += GMM_m_s_[GMM_m_type_[i]];
  }
  Bave /= static_cast<double>(GMM_m_type_.size());
  // calculate blur factor
  double blur = 0.0;
  if(reso*reso>Bave) blur = reso*reso-Bave;
  else warning("PLUMED should not be used with maps at resolution better than 0.3 nm");
  // add blur to B
  for(unsigned i=0; i<GMM_m_s_.size(); ++i) GMM_m_s_[i] += blur;
  // calculate average resolution
  double ave_res = 0.0;
  for(unsigned i=0; i<GMM_m_type_.size(); ++i) {
    ave_res += sqrt(GMM_m_s_[GMM_m_type_[i]]);
  }
  ave_res = ave_res / static_cast<double>(GMM_m_type_.size());
  log.printf("  experimental map resolution : %3.2f\n", reso);
  log.printf("  predicted map resolution : %3.2f\n", ave_res);
  log.printf("  blur factor : %f\n", blur);
  // now calculate useful stuff
  VectorGeneric<6> cov, sum, inv_sum;
  // cycle on all atoms types (4 for the moment)
  for(unsigned i=0; i<GMM_m_s_.size(); ++i) {
    // the Gaussian in density (real) space is the FT of scattering factor
    // f(r) = A * (pi/B)**1.5 * exp(-pi**2/B*r**2)
    double s = sqrt ( 0.5 * GMM_m_s_[i] ) / pi;
    // covariance matrix for spherical Gaussian
    cov[0]=s*s; cov[1]=0.0; cov[2]=0.0;
    cov[3]=s*s; cov[4]=0.0;
    cov[5]=s*s;
    // cycle on all data GMM
    for(unsigned j=0; j<GMM_d_m_.size(); ++j) {
      // we need the sum of the covariance matrices
      for(unsigned k=0; k<6; ++k) sum[k] = cov[k] + GMM_d_cov_[j][k];
      // and to calculate its determinant
      double det = sum[0]*(sum[3]*sum[5]-sum[4]*sum[4]);
      det -= sum[1]*(sum[1]*sum[5]-sum[4]*sum[2]);
      det += sum[2]*(sum[1]*sum[4]-sum[3]*sum[2]);
      // calculate prefactor - model weights are already normalized
      double pre_fact =  cfact_ / sqrt(det) * GMM_d_w_[j] * GMM_m_w_[i];
      // and its inverse
      inv_sum[0] = (sum[3]*sum[5] - sum[4]*sum[4])/det;
      inv_sum[1] = (sum[2]*sum[4] - sum[1]*sum[5])/det;
      inv_sum[2] = (sum[1]*sum[4] - sum[2]*sum[3])/det;
      inv_sum[3] = (sum[0]*sum[5] - sum[2]*sum[2])/det;
      inv_sum[4] = (sum[2]*sum[1] - sum[0]*sum[4])/det;
      inv_sum[5] = (sum[0]*sum[3] - sum[1]*sum[1])/det;
      // now we store the prefactor
      pre_fact_.push_back(pre_fact);
      // and the inverse of the sum
      inv_cov_md_.push_back(inv_sum);
    }
  }
  // tabulate exponential
  dexp_ = dpcutoff_ / static_cast<double> (nexp_-1);
  for(unsigned i=0; i<nexp_; ++i) {
    tab_exp_.push_back(exp(-static_cast<double>(i) * dexp_));
  }
}

// get prefactors
double EMMI::get_prefactor_inverse
(const VectorGeneric<6> &GMM_cov_0, const VectorGeneric<6> &GMM_cov_1,
 double &GMM_w_0, double &GMM_w_1,
 VectorGeneric<6> &sum, VectorGeneric<6> &inv_sum)
{
// we need the sum of the covariance matrices
  for(unsigned k=0; k<6; ++k) sum[k] = GMM_cov_0[k] + GMM_cov_1[k];

// and to calculate its determinant
  double det = sum[0]*(sum[3]*sum[5]-sum[4]*sum[4]);
  det -= sum[1]*(sum[1]*sum[5]-sum[4]*sum[2]);
  det += sum[2]*(sum[1]*sum[4]-sum[3]*sum[2]);

// the prefactor is
  double pre_fact =  cfact_ / sqrt(det) * GMM_w_0 * GMM_w_1;

// and its inverse
  inv_sum[0] = (sum[3]*sum[5] - sum[4]*sum[4])/det;
  inv_sum[1] = (sum[2]*sum[4] - sum[1]*sum[5])/det;
  inv_sum[2] = (sum[1]*sum[4] - sum[2]*sum[3])/det;
  inv_sum[3] = (sum[0]*sum[5] - sum[2]*sum[2])/det;
  inv_sum[4] = (sum[2]*sum[1] - sum[0]*sum[4])/det;
  inv_sum[5] = (sum[0]*sum[3] - sum[1]*sum[1])/det;

// return pre-factor
  return pre_fact;
}

double EMMI::get_self_overlap(unsigned id)
{
  double ov_tot = 0.0;
  VectorGeneric<6> sum, inv_sum;
  Vector ov_der;
// start loop
  for(unsigned i=0; i<GMM_d_m_.size(); ++i) {
    // call auxiliary method
    double pre_fact = get_prefactor_inverse(GMM_d_cov_[id], GMM_d_cov_[i],
                                            GMM_d_w_[id],   GMM_d_w_[i], sum, inv_sum);
    // add overlap to ov_tot
    ov_tot += get_overlap(GMM_d_m_[id], GMM_d_m_[i], pre_fact, inv_sum, ov_der);
  }
// and return it
  return ov_tot;
}

// get overlap and derivatives
double EMMI::get_overlap(const Vector &m_m, const Vector &d_m, double &pre_fact,
                         const VectorGeneric<6> &inv_cov_md, Vector &ov_der)
{
  Vector md;
  // calculate vector difference m_m-d_m with/without pbc
  if(pbc_) md = pbcDistance(d_m, m_m);
  else     md = delta(d_m, m_m);
  // calculate product of transpose of md and inv_cov_md
  double p_x = md[0]*inv_cov_md[0]+md[1]*inv_cov_md[1]+md[2]*inv_cov_md[2];
  double p_y = md[0]*inv_cov_md[1]+md[1]*inv_cov_md[3]+md[2]*inv_cov_md[4];
  double p_z = md[0]*inv_cov_md[2]+md[1]*inv_cov_md[4]+md[2]*inv_cov_md[5];
  // calculate product of prod and md
  double ov = md[0]*p_x+md[1]*p_y+md[2]*p_z;
  // final calculation
  ov = pre_fact * exp(-0.5*ov);
  // derivatives
  ov_der = ov * Vector(p_x, p_y, p_z);
  return ov;
}

// get the exponent of the overlap
double EMMI::get_exp_overlap(const Vector &m_m, const Vector &d_m,
                             const VectorGeneric<6> &inv_cov_md)
{
  Vector md;
  // calculate vector difference m_m-d_m with/without pbc
  if(pbc_) md = pbcDistance(d_m, m_m);
  else     md = delta(d_m, m_m);
  // calculate product of transpose of md and inv_cov_md
  double p_x = md[0]*inv_cov_md[0]+md[1]*inv_cov_md[1]+md[2]*inv_cov_md[2];
  double p_y = md[0]*inv_cov_md[1]+md[1]*inv_cov_md[3]+md[2]*inv_cov_md[4];
  double p_z = md[0]*inv_cov_md[2]+md[1]*inv_cov_md[4]+md[2]*inv_cov_md[5];
  // calculate product of prod and md
  double ov = md[0]*p_x+md[1]*p_y+md[2]*p_z;
  return ov;
}

void EMMI::update_neighbor_list()
{
  // dimension of GMM and atom vectors
  unsigned GMM_d_size = GMM_d_m_.size();
  unsigned GMM_m_size = GMM_m_type_.size();
  // local neighbor list
  vector < unsigned > nl_l;
  // clear old neighbor list
  nl_.clear();

  // cycle on GMM components - in parallel
  for(unsigned id=rank_; id<GMM_d_size; id+=size_) {
    // overlap lists and map
    vector<double> ov_l;
    map<double, unsigned> ov_m;
    // total overlap with id
    double ov_tot = 0.0;
    // cycle on all atoms
    for(unsigned im=0; im<GMM_m_size; ++im) {
      // get index in auxiliary lists
      unsigned kaux = GMM_m_type_[im] * GMM_d_size + id;
      // calculate exponent of overlap
      double expov = get_exp_overlap(GMM_d_m_[id], getPosition(im), inv_cov_md_[kaux]);
      // get index of 0.5*expov in tabulated exponential
      unsigned itab = static_cast<unsigned> (round( 0.5*expov/dexp_ ));
      // check boundaries and skip atom in case
      if(itab >= tab_exp_.size()) continue;
      // in case calculate overlap
      double ov = pre_fact_[kaux] * tab_exp_[itab];
      // add to list
      ov_l.push_back(ov);
      // and map to retrieve atom index
      ov_m[ov] = im;
      // increase ov_tot
      ov_tot += ov;
    }
    // check if zero size -> ov_tot = 0
    if(ov_l.size()==0) continue;
    // define cutoff
    double ov_cut = ov_tot * nl_cutoff_;
    // sort ov_l in ascending order
    std::sort(ov_l.begin(), ov_l.end());
    // integrate ov_l
    double res = 0.0;
    for(unsigned i=0; i<ov_l.size(); ++i) {
      res += ov_l[i];
      // if exceeding the cutoff for overlap, stop
      if(res >= ov_cut) break;
      else ov_m.erase(ov_l[i]);
    }
    // now add atoms to neighborlist
    for(map<double, unsigned>::iterator it=ov_m.begin(); it!=ov_m.end(); ++it)
      nl_l.push_back(id*GMM_m_size+it->second);
    // end cycle on GMM components in parallel
  }
  // find total dimension of neighborlist
  vector <int> recvcounts(size_, 0);
  recvcounts[rank_] = nl_l.size();
  comm.Sum(&recvcounts[0], size_);
  int tot_size = accumulate(recvcounts.begin(), recvcounts.end(), 0);
  // resize neighbor stuff
  nl_.resize(tot_size);
  // calculate vector of displacement
  vector<int> disp(size_);
  disp[0] = 0;
  int rank_size = 0;
  for(unsigned i=0; i<size_-1; ++i) {
    rank_size += recvcounts[i];
    disp[i+1] = rank_size;
  }
  // Allgather neighbor list
  comm.Allgatherv(&nl_l[0], recvcounts[rank_], &nl_[0], &recvcounts[0], &disp[0]);
  // now resize derivatives
  ovmd_der_.resize(tot_size);
}

void EMMI::prepare()
{
  if(getExchangeStep()) first_time_=true;
}

// overlap calculator
void EMMI::calculate_overlap() {

  if(first_time_ || getExchangeStep() || getStep()%nl_stride_==0) {
    update_neighbor_list();
    first_time_=false;
  }

  // clean temporary vectors
  for(unsigned i=0; i<ovmd_.size(); ++i)     ovmd_[i] = 0.0;
  for(unsigned i=0; i<ovmd_der_.size(); ++i) ovmd_der_[i] = Vector(0,0,0);

  // we have to cycle over all model and data GMM components in the neighbor list
  unsigned GMM_d_size = GMM_d_m_.size();
  unsigned GMM_m_size = GMM_m_type_.size();
  for(unsigned i=rank_; i<nl_.size(); i=i+size_) {
    // get data (id) and atom (im) indexes
    unsigned id = nl_[i] / GMM_m_size;
    unsigned im = nl_[i] % GMM_m_size;
    // get index in auxiliary lists
    unsigned kaux = GMM_m_type_[im] * GMM_d_size + id;
    // add overlap with im component of model GMM
    ovmd_[id] += get_overlap(GMM_d_m_[id], getPosition(im), pre_fact_[kaux],
                             inv_cov_md_[kaux], ovmd_der_[i]);
  }
  // communicate stuff
  if(size_>1) {
    comm.Sum(&ovmd_[0], ovmd_.size());
    comm.Sum(&ovmd_der_[0][0], 3*ovmd_der_.size());
  }
}

double EMMI::scaleEnergy(double s)
{
  double ene = 0.0;
  for(unsigned i=0; i<ovdd_.size(); ++i) {
    ene += std::log( abs ( s * ovmd_[i] - ovdd_[i] ) );
  }
  return ene;
}

double EMMI::doRegression()
{
// standard MC parameters
  unsigned MCsteps = 100000;
  double kbtmin = 1.0;
  double kbtmax = 10.0;
  unsigned ncold = 5000;
  unsigned nhot = 2000;
  double MCacc = 0.0;
  double kbt, ebest, scale_best;

// initial value of scale factor and energy
  double scale = random_.RandU01() * ( scale_max_ - scale_min_ ) + scale_min_;
  double ene = scaleEnergy(scale);
// set best energy
  ebest = ene;

// MC loop
  for(unsigned istep=0; istep<MCsteps; ++istep) {
    // get temperature
    if(istep%(ncold+nhot)<ncold) kbt = kbtmin;
    else kbt = kbtmax;
    // propose move in scale
    double ds = dscale_ * ( 2.0 * random_.RandU01() - 1.0 );
    double new_scale = scale + ds;
    // check boundaries
    if(new_scale > scale_max_) {new_scale = 2.0 * scale_max_ - new_scale;}
    if(new_scale < scale_min_) {new_scale = 2.0 * scale_min_ - new_scale;}
    // new energy
    double new_ene = scaleEnergy(new_scale);
    // accept or reject
    bool accept = doAccept(ene, new_ene, kbt);
    // in case of acceptance
    if(accept) {
      scale = new_scale;
      ene = new_ene;
      MCacc += 1.0;
    }
    // save best
    if(ene<ebest) {
      ebest = ene;
      scale_best = scale;
    }
  }
// calculate acceptance
  double accscale = MCacc / static_cast<double>(MCsteps);
// global communication
  if(!no_aver_ && nrep_>1) {
    if(replica_!=0) {
      scale_best = 0.0;
      ebest = 0.0;
      accscale = 0.0;
    }
    if(rank_==0) {
      multi_sim_comm.Sum(&scale_best, 1);
      multi_sim_comm.Sum(&ebest, 1);
      multi_sim_comm.Sum(&accscale, 1);
    }
  }
  // local communication
  if(rank_!=0) {
    scale_best = 0.0;
    ebest = 0.0;
    accscale = 0.0;
  }
  if(size_>1) {
    comm.Sum(&scale_best, 1);
    comm.Sum(&ebest, 1);
    comm.Sum(&accscale, 1);
  }
// set scale parameters
  getPntrToComponent("accscale")->set(accscale);
  getPntrToComponent("enescale")->set(ebest);
// return scale value
  return scale_best;
}

double EMMI::get_annealing(long int step)
{
// default no annealing
  double fact = 1.0;
// position in annealing cycle
  unsigned nc = step%(4*nanneal_);
// useful doubles
  double ncd = static_cast<double>(nc);
  double nn  = static_cast<double>(nanneal_);
// set fact
  if(nc>=nanneal_   && nc<2*nanneal_) fact = (kanneal_-1.0) / nn * ( ncd - nn ) + 1.0;
  if(nc>=2*nanneal_ && nc<3*nanneal_) fact = kanneal_;
  if(nc>=3*nanneal_)                  fact = (1.0-kanneal_) / nn * ( ncd - 3.0*nn) + kanneal_;
  return fact;
}

void EMMI::calculate()
{

// calculate CV
  calculate_overlap();

  // rescale factor for ensemble average
  double escale = 1.0 / static_cast<double>(nrep_);

  // in case of ensemble averaging, calculate average overlap
  if(!no_aver_ && nrep_>1) {
    // if master node, calculate average across replicas
    if(rank_==0) {
      multi_sim_comm.Sum(&ovmd_[0], ovmd_.size());
      for(unsigned i=0; i<ovmd_.size(); ++i) ovmd_[i] *= escale;
    } else {
      for(unsigned i=0; i<ovmd_.size(); ++i) ovmd_[i] = 0.0;
    }
    // local communication
    if(size_>1) comm.Sum(&ovmd_[0], ovmd_.size());
  }

  // get time step
  long int step = getStep();

  // do regression
  if(nregres_>0) {
    if(step%nregres_==0 && !getExchangeStep()) scale_ = doRegression();
    // set scale component
    getPntrToComponent("scale")->set(scale_);
  }

  // write model overlap to file
  if(ovstride_>0 && step%ovstride_==0) write_model_overlap(step);

  // clear energy and virial
  ene_ = 0.0;
  virial_.zero();

  // Gaussian noise
  if(noise_==0) calculate_Gauss();

  // Outliers noise
  if(noise_==1) calculate_Outliers();

  // Marginal noise
  if(noise_==2) calculate_Marginal();

  // get annealing rescale factor
  if(nanneal_>0) {
    anneal_ = get_annealing(step);
    getPntrToComponent("anneal")->set(anneal_);
  }

  // annealing rescale
  ene_ /= anneal_;

  // in case of ensemble averaging
  if(!no_aver_ && nrep_>1) {
    // if master node, sum der_GMMid derivatives and ene
    if(rank_==0) {
      multi_sim_comm.Sum(&GMMid_der_[0], GMMid_der_.size());
      multi_sim_comm.Sum(&ene_, 1);
    } else {
      // set der_GMMid derivatives and energy to zero
      for(unsigned i=0; i<GMMid_der_.size(); ++i) GMMid_der_[i]=0.0;
      ene_ = 0.0;
    }
    // local communication
    if(size_>1) {
      comm.Sum(&GMMid_der_[0], GMMid_der_.size());
      comm.Sum(&ene_, 1);
    }
  }

  // clean temporary vector
  for(unsigned i=0; i<atom_der_.size(); ++i) atom_der_[i] = Vector(0,0,0);

  // get derivatives of bias with respect to atoms
  for(unsigned i=rank_; i<nl_.size(); i=i+size_) {
    // get indexes of data and model component
    unsigned id = nl_[i] / GMM_m_type_.size();
    unsigned im = nl_[i] % GMM_m_type_.size();
    // chain rule + replica normalization
    Vector tot_der = GMMid_der_[id] * ovmd_der_[i] * escale * scale_ / anneal_;
    Vector pos;
    if(pbc_) pos = pbcDistance(GMM_d_m_[id], getPosition(im)) + GMM_d_m_[id];
    else     pos = getPosition(im);
    // increment derivatives and virial
    atom_der_[im] += tot_der;
    virial_ += Tensor(pos, -tot_der);
  }

  // communicate local derivatives and virial
  if(size_>1) {
    comm.Sum(&atom_der_[0][0], 3*atom_der_.size());
    comm.Sum(virial_);
  }

  // set derivatives, virial, and score
  for(unsigned i=0; i<atom_der_.size(); ++i) setAtomsDerivatives(getPntrToComponent("scoreb"), i, atom_der_[i]);
  setBoxDerivatives(getPntrToComponent("scoreb"), virial_);
  getPntrToComponent("scoreb")->set(ene_);

  // This part is needed only for Gaussian and Outliers noise models
  if(noise_!=2) {

    // do Montecarlo
    if(dsigma_[0]>0 && step%MCstride_==0 && !getExchangeStep()) doMonteCarlo();

    // print status
    if(step%statusstride_==0) print_status(step);

    // calculate acceptance ratio
    double acc = MCaccept_ / MCtrials_;

    // set value
    getPntrToComponent("acc")->set(acc);

  }

}

void EMMI::calculate_Gauss()
{
  // cycle on all the GMM groups
  for(unsigned i=0; i<GMM_d_grps_.size(); ++i) {
    double eneg = 0.0;
    // cycle on all the members of the group
    for(unsigned j=0; j<GMM_d_grps_[i].size(); ++j) {
      // id of the GMM component
      int GMMid = GMM_d_grps_[i][j];
      // calculate deviation
      double dev = ( scale_*ovmd_[GMMid]-ovdd_[GMMid] ) / sigma_[i];
      // add to group energy
      eneg += 0.5 * dev * dev;
      // store derivative for later
      GMMid_der_[GMMid] = kbt_ * dev / sigma_[i];
    }
    // add to total energy along with normalizations and prior
    ene_ += kbt_ * ( eneg + (static_cast<double>(GMM_d_grps_[i].size())+prior_) * std::log(sigma_[i]) );
  }
}

void EMMI::calculate_Outliers()
{
  // cycle on all the GMM groups
  for(unsigned i=0; i<GMM_d_grps_.size(); ++i) {
    // cycle on all the members of the group
    double eneg = 0.0;
    for(unsigned j=0; j<GMM_d_grps_[i].size(); ++j) {
      // id of the GMM component
      int GMMid = GMM_d_grps_[i][j];
      // calculate deviation
      double dev = ( scale_*ovmd_[GMMid]-ovdd_[GMMid] ) / sigma_[i];
      // add to group energy
      eneg += std::log( 1.0 + 0.5 * dev * dev );
      // store derivative for later
      GMMid_der_[GMMid] = kbt_ / ( 1.0 + 0.5 * dev * dev ) * dev / sigma_[i];
    }
    // add to total energy along with normalizations and prior
    ene_ += kbt_ * ( eneg + (static_cast<double>(GMM_d_grps_[i].size())+prior_) * std::log(sigma_[i]) );
  }
}

void EMMI::calculate_Marginal()
{
  // cycle on all the GMM groups
  for(unsigned i=0; i<GMM_d_grps_.size(); ++i) {
    // cycle on all the members of the group
    for(unsigned j=0; j<GMM_d_grps_[i].size(); ++j) {
      // id of the GMM component
      int GMMid = GMM_d_grps_[i][j];
      // calculate deviation
      double dev = ( scale_*ovmd_[GMMid]-ovdd_[GMMid] );
      // calculate errf
      double errf = erf ( dev * inv_sqrt2_ / sigma_min_[i] );
      // add to group energy
      ene_ += -kbt_ * std::log ( 0.5 / dev * errf ) ;
      // store derivative for later
      GMMid_der_[GMMid] = - kbt_/errf*sqrt2_pi_*exp(-0.5*dev*dev/sigma_min_[i]/sigma_min_[i])/sigma_min_[i]+kbt_/dev;
    }
  }
}

}
}<|MERGE_RESOLUTION|>--- conflicted
+++ resolved
@@ -933,8 +933,6 @@
   } else {
     error("Cannot find GMM_FILE "+GMM_file+"\n");
   }
-<<<<<<< HEAD
-  delete ifile;
   // now create a set from beta (unique set of values)
   set<int> bu(GMM_d_beta_.begin(), GMM_d_beta_.end());
   // now prepare the group vector
@@ -944,18 +942,6 @@
     if(GMM_d_beta_[i]>=GMM_d_grps_.size()) error("Check Beta values");
     GMM_d_grps_[GMM_d_beta_[i]].push_back(i);
   }
-=======
-
-}
-
-// normalize GMM to sum to 1
-// since all the GMM components are individually normalized, we just need to
-// divide each weight for the sum of the weights
-void EMMI::normalize_GMM(vector<double> &w)
-{
-  double norm = accumulate(w.begin(), w.end(), 0.0);
-  for(unsigned i=0; i<w.size(); ++i) w[i] /= norm;
->>>>>>> 9461d261
 }
 
 void EMMI::calculate_useful_stuff(double reso)
