--- conflicted
+++ resolved
@@ -99,67 +99,17 @@
 Action(ao),
 AdjacencyMatrixBase(ao)
 {
-<<<<<<< HEAD
-  bool donors_eq_accept=false;
-  std::vector<unsigned> dims(3); std::vector<AtomNumber> all_atoms, atoms;
-  bool check=parseAtomList("DONORS",-1,atoms);
-  if( check ){
-      if( atoms.size()>0 ){
-          plumed_assert( colvar_label.size()==0 );
-          dims[0]=atoms.size(); ndonor_types=0;
-      } else {
-          dims[0]=colvar_label.size();
-          ndonor_types=getNumberOfInputAtomTypes();
-      }
-      for(unsigned i=0;i<atoms.size();++i) all_atoms.push_back( atoms[i] );
-      parseAtomList("ACCEPTORS",-1,atoms);
-      for(unsigned i=0;i<atoms.size();++i) all_atoms.push_back( atoms[i] );
-      if( atoms.size()>0 ){
-          plumed_assert( colvar_label.size()==0 ); dims[1]=atoms.size();
-          if( ndonor_types==0 ){ distanceOOSwitch.resize( 1, 1 ); distanceOHSwitch.resize( 1, 1 ); angleSwitch.resize( 1, 1 ); }
-          else { distanceOOSwitch.resize( ndonor_types, 1 ); distanceOHSwitch.resize( 1, 1 ); angleSwitch.resize( 1, 1 ); }
-      } else {
-          dims[1]=colvar_label.size()-dims[0];
-          distanceOOSwitch.resize( ndonor_types, getNumberOfInputAtomTypes()-ndonor_types );
-          distanceOHSwitch.resize( ndonor_types, getNumberOfInputAtomTypes()-ndonor_types );
-          angleSwitch.resize( ndonor_types, getNumberOfInputAtomTypes()-ndonor_types );
-      }
-  } else {
-      parseAtomList("ATOMS",-1,atoms); ndonor_types=0;
-      distanceOOSwitch.resize( getNumberOfInputAtomTypes(), getNumberOfInputAtomTypes() );
-      distanceOHSwitch.resize( getNumberOfInputAtomTypes(), getNumberOfInputAtomTypes() );
-      angleSwitch.resize( getNumberOfInputAtomTypes(), getNumberOfInputAtomTypes() );
-      if( atoms.size()>0 ){
-         plumed_assert( colvar_label.size()==0 ); dims[0]=dims[1]=atoms.size();
-      } else {
-         dims[0]=dims[1]=colvar_label.size();
-      }
-      for(unsigned i=0;i<atoms.size();++i) all_atoms.push_back( atoms[i] );
-      donors_eq_accept=true;
-  }
-
-  parseAtomList("HYDROGENS",-1,atoms); dims[2]=atoms.size();
-  if( atoms.size()==0 ) error("no hydrogen atoms were specified");
-  log.printf("  involving hydrogen atoms : ");
-  for(unsigned i=0;i<atoms.size();++i){ all_atoms.push_back( atoms[i] );  log.printf("%d ",atoms[i].serial() ); }
-  log.printf("\n");
-
-  parseConnectionDescriptions("SWITCH",ndonor_types);
-  parseConnectionDescriptions("HSWITCH",ndonor_types);
-  parseConnectionDescriptions("ASWITCH",ndonor_types);
-=======
   readMaxThreeSpeciesMatrix( "ATOMS", "DONORS", "ACCEPTORS", "HYDROGENS", false );
   unsigned nrows, ncols; retrieveTypeDimensions( nrows, ncols, ndonor_types );
   distanceOOSwitch.resize( nrows, ncols ); distanceOHSwitch.resize( nrows, ncols ); angleSwitch.resize( nrows, ncols ); 
   parseConnectionDescriptions("SWITCH",false,ndonor_types);
   parseConnectionDescriptions("HSWITCH",false,ndonor_types);
   parseConnectionDescriptions("ASWITCH",false,ndonor_types);
->>>>>>> 33d3d5ef
 
   // Find the largest sf cutoff
   double sfmax=distanceOOSwitch(0,0).get_dmax();
-  for(unsigned i=0;i<getNumberOfInputAtomTypes();++i){
-      for(unsigned j=0;j<getNumberOfInputAtomTypes();++j){
+  for(unsigned i=0;i<getNumberOfNodeTypes();++i){
+      for(unsigned j=0;j<getNumberOfNodeTypes();++j){
           double tsf=distanceOOSwitch(i,j).get_dmax();
           if( tsf>sfmax ) sfmax=tsf;
       }
