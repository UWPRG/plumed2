--- conflicted
+++ resolved
@@ -283,14 +283,8 @@
   OFile gridfile_;
   Grid* BiasGrid_;
   bool storeOldGrids_;
-<<<<<<< HEAD
-  string gridfilename_;
-  int wgridstride_; 
-  bool grid_, hasextgrid_;
-=======
   int wgridstride_; 
   bool grid_;
->>>>>>> 5c4522a4
   double height0_;
   double biasf_;
   double kbt_;
@@ -468,24 +462,16 @@
     } else if(sigma0min_.size()==0) { 
       sigma0min_.resize(getNumberOfArguments());
       for(unsigned i=0;i<getNumberOfArguments();i++){sigma0min_[i]=-1.;}	
-<<<<<<< HEAD
-    } 
-=======
     }
  
->>>>>>> 5c4522a4
     parseVector("SIGMA_MAX",sigma0max_);
     if(sigma0max_.size()>0 && sigma0max_.size()<getNumberOfArguments()) {
       error("the number of SIGMA_MAX values be at least the number of the arguments"); 
     } else if(sigma0max_.size()==0) { 
       sigma0max_.resize(getNumberOfArguments());
       for(unsigned i=0;i<getNumberOfArguments();i++){sigma0max_[i]=-1.;}	
-<<<<<<< HEAD
-    } 
-=======
     }
  
->>>>>>> 5c4522a4
     flexbin=new FlexibleBin(adaptive_,this,sigma0_[0],sigma0min_,sigma0max_);
   }
   // note: HEIGHT is not compulsory, since one could use the TAU keyword, see below
@@ -653,12 +639,6 @@
     if(sparsegrid){log.printf("  Grid uses sparse grid\n");}
     if(wgridstride_>0){log.printf("  Grid is written on file %s with stride %d\n",gridfilename_.c_str(),wgridstride_);} 
   }
-<<<<<<< HEAD
-  if(gridreadfilename_.length()>0){
-    log.printf("  Reading an additional bias from grid in file %s \n",gridreadfilename_.c_str());
-  }
-=======
->>>>>>> 5c4522a4
 
   if(mw_n_>1){
     if(walkers_mpi) error("MPI version of multiple walkers is not compatible with filesystem version of multiple walkers");
@@ -688,7 +668,6 @@
   // for performance
   dp_ = new double[getNumberOfArguments()];
 
-<<<<<<< HEAD
   // initializing and checking grid
   if(grid_){
     // check for adaptive and sigma_min
@@ -715,22 +694,6 @@
   // restart from external grid
   bool restartedFromGrid=false;
   if(gridreadfilename_.length()>0){
-    hasextgrid_=true;
-    // read the grid in input, find the keys
-    IFile gridfile; gridfile.open(gridreadfilename_);
-    std::string funcl=getLabel() + ".bias";
-    ExtGrid_=Grid::create(funcl,getArguments(),gridfile,false,false,true);
-    gridfile.close();
-    if(ExtGrid_->getDimension()!=getNumberOfArguments()) error("mismatch between dimensionality of input grid and number of arguments");
-    for(unsigned i=0;i<getNumberOfArguments();++i){
-      if( getPntrToArgument(i)->isPeriodic()!=ExtGrid_->getIsPeriodic()[i] ) error("periodicity mismatch between arguments and input bias");
-    }
-    if(getRestart()) restartedFromGrid=true;
-    log.printf("  Restarting from %s:",gridreadfilename_.c_str());                  
-=======
-  // restart from external grid
-  bool restartedFromGrid=false;
-  if(gridreadfilename_.length()>0){
     // read the grid in input, find the keys
     IFile gridfile; 
     gridfile.link(*this);
@@ -776,7 +739,6 @@
       if(gmin[i]!=actualmin[i]) log<<"  WARNING: GRID_MIN["<<i<<"] has been adjusted to "<<actualmin[i]<<" to fit periodicity\n";
       if(gmax[i]!=actualmax[i]) log<<"  WARNING: GRID_MAX["<<i<<"] has been adjusted to "<<actualmax[i]<<" to fit periodicity\n";
     }
->>>>>>> 5c4522a4
   }
 
   // creating vector of ifile* for hills reading 
@@ -816,8 +778,7 @@
   if(comm.Get_rank()==0 && walkers_mpi) multi_sim_comm.Barrier();
 
   // Calculate the Tiwary-Parrinello reweighting factor if we are restarting from previous hills
-<<<<<<< HEAD
-  if(plumed.getRestart() && rewf_grid_.size()>0 ) computeReweightingFactor();
+  if(getRestart() && rewf_grid_.size()>0 ) computeReweightingFactor();
 
   // open grid file for writing
   if(wgridstride_>0){
@@ -832,23 +793,6 @@
     gridfile_.open(gridfilename_);
   }
 
-=======
-  if(getRestart() && rewf_grid_.size()>0 ) computeReweightingFactor();
-
-  // open grid file for writing
-  if(wgridstride_>0){
-    gridfile_.link(*this);
-    if(walkers_mpi){
-      int r=0;
-      if(comm.Get_rank()==0) r=multi_sim_comm.Get_rank();
-      comm.Bcast(r,0);
-      if(r>0) gridfilename_="/dev/null";
-      gridfile_.enforceSuffix("");
-    }
-    gridfile_.open(gridfilename_);
-  }
-
->>>>>>> 5c4522a4
   // open hills file for writing
   hillsOfile_.link(*this);
   if(walkers_mpi){
@@ -1103,22 +1047,8 @@
      } else {
       bias = BiasGrid_->getValue(cv);
      }
-<<<<<<< HEAD
-  }
-
-  if(hasextgrid_){
-    if(der){
-      vector<double> vder(getNumberOfArguments());
-      bias+=ExtGrid_->getValueAndDerivatives(cv,vder);
-      for(unsigned i=0;i<getNumberOfArguments();++i) {der[i]+=vder[i];}
-    } else {
-      bias+=ExtGrid_->getValue(cv);
-    }
-  }
-=======
-  }
-
->>>>>>> 5c4522a4
+  }
+
   return bias;
 }
 
@@ -1258,10 +1188,7 @@
   for(unsigned i=0;i<ncv;++i){
     const double f=-der[i];
     setOutputForce(i,f);
-<<<<<<< HEAD
     getPntrToComponent("bias")->addDerivative(i,der[i]);
-=======
->>>>>>> 5c4522a4
   }
   delete [] der;
 }
