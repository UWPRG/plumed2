/* +++++++++++++++++++++++++++++++++++++++++++++++++++++++++++++++++++++++++
   Copyright (c) 2011-2015 The plumed team
   (see the PEOPLE file at the root of the distribution for a list of names)

   See http://www.plumed-code.org for more information.

   This file is part of plumed, version 2.

   plumed is free software: you can redistribute it and/or modify
   it under the terms of the GNU Lesser General Public License as published by
   the Free Software Foundation, either version 3 of the License, or
   (at your option) any later version.

   plumed is distributed in the hope that it will be useful,
   but WITHOUT ANY WARRANTY; without even the implied warranty of
   MERCHANTABILITY or FITNESS FOR A PARTICULAR PURPOSE.  See the
   GNU Lesser General Public License for more details.

   You should have received a copy of the GNU Lesser General Public License
   along with plumed.  If not, see <http://www.gnu.org/licenses/>.
+++++++++++++++++++++++++++++++++++++++++++++++++++++++++++++++++++++++++ */
#include "Bias.h"
#include "ActionRegister.h"
#include "core/ActionSet.h"
#include "tools/Grid.h"
#include "core/PlumedMain.h"
#include "core/Atoms.h"
#include "tools/Exception.h"
#include "core/FlexibleBin.h"
#include "tools/Matrix.h"
#include "tools/Random.h"
#include <string>
#include <cstring>
#include "tools/File.h"
#include <iostream>
#include <limits>

#define DP2CUTOFF 6.25

using namespace std;


namespace PLMD{
namespace bias{

//+PLUMEDOC BIAS METAD 
/*
Used to performed MetaDynamics on one or more collective variables.

In a metadynamics simulations a history dependent bias composed of 
intermittently added Gaussian functions is added to the potential \cite metad.

\f[
V(\vec{s},t) = \sum_{ k \tau < t} W(k \tau)
\exp\left(
-\sum_{i=1}^{d} \frac{(s_i-s_i^{(0)}(k \tau))^2}{2\sigma_i^2}
\right).
\f]

This potential forces the system away from the kinetic traps in the potential energy surface
and out into the unexplored parts of the energy landscape. Information on the Gaussian
functions from which this potential is composed is output to a file called HILLS, which 
is used both the restart the calculation and to reconstruct the free energy as a function of the CVs. 
The free energy can be reconstructed from a metadynamics calculation because the final bias is given
by: 

\f[
V(\vec{s}) = -F(\vec(s))
\f]

During post processing the free energy can be calculated in this way using the \ref sum_hills
utility.

In the simplest possible implementation of a metadynamics calculation the expense of a metadynamics 
calculation increases with the length of the simulation as one has to, at every step, evaluate 
the values of a larger and larger number of Gaussians. To avoid this issue you can
store the bias on a grid.  This approach is similar to that proposed in \cite babi08jcp but has the 
advantage that the grid spacing is independent on the Gaussian width.
Notice that you should
provide either the number of bins for every collective variable (GRID_BIN) or
the desired grid spacing (GRID_SPACING). In case you provide both PLUMED will use
the most conservative choice (highest number of bins) for each dimension.
In case you do not provide any information about bin size (neither GRID_BIN nor GRID_SPACING)
and if Gaussian width is fixed PLUMED will use 1/5 of the Gaussian width as grid spacing.
This default choice should be reasonable for most applications.

Another option that is available in plumed is well-tempered metadynamics \cite Barducci:2008. In this
varient of metadynamics the heights of the Gaussian hills are rescaled at each step so the bias is now
given by:

\f[
V({s},t)= \sum_{t'=0,\tau_G,2\tau_G,\dots}^{t'<t} W e^{-V({s}({q}(t'),t')/\Delta T} \exp\left(
-\sum_{i=1}^{d} \frac{(s_i({q})-s_i({q}(t'))^2}{2\sigma_i^2}
\right),
\f]

This method ensures that the bias converges more smoothly. It should be noted that, in the case of well-tempered metadynamics, in
the output printed the Gaussian height is re-scaled using the bias factor.
Also notice that with well-tempered metadynamics the HILLS file does not contain the bias,
but the negative of the free-energy estimate. This choice has the advantage that
one can restart a simulation using a different value for the \f$\Delta T\f$. The applied bias will be scaled accordingly.

Note that you can use here also the flexible gaussian approach  \cite Branduardi:2012dl
in which you can adapt the gaussian to the extent of Cartesian space covered by a variable or
to the space in collective variable covered in a given time. In this case the width of the deposited
gaussian potential is denoted by one value only that is a Cartesian space (ADAPTIVE=GEOM) or a time
(ADAPTIVE=DIFF). Note that a specific integration technique for the deposited gaussians
should be used in this case. Check the documentation for utility sum_hills.

With the keyword INTERVAL one changes the metadynamics algorithm setting the bias force equal to zero 
outside boundary \cite baftizadeh2012protein. If, for example, metadynamics is performed on a CV s and one is interested only 
to the free energy for s > sw, the history dependent potential is still updated according to the above
equations but the metadynamics force is set to zero for s < sw. Notice that Gaussians are added also 
if s < sw, as the tails of these Gaussians influence VG in the relevant region s > sw. In this way, the 
force on the system in the region s > sw comes from both metadynamics and the force field, in the region 
s < sw only from the latter. This approach allows obtaining a history-dependent bias potential VG that 
fluctuates around a stable estimator, equal to the negative of the free energy far enough from the 
boundaries. Note that:
- It works only for one-dimensional biases;
- It works both with and without GRID;
- The interval limit sw in a region where the free energy derivative is not large;
- If in the region outside the limit sw the system has a free energy minimum, the INTERVAL keyword should 
  be used together with a \ref UPPER_WALLS or \ref LOWER_WALLS at sw.

As a final note, since version 2.0.2 when the system is outside of the selected interval the force
is set to zero and the bias value to the value at the corresponding boundary. This allows acceptances
for replica exchange methods to be computed correctly.

Multiple walkers  \cite multiplewalkers can also be used. See below the examples.


The c(t) reweighting factor can also be calculated on the fly using the equations 
presented in \cite Tiwary_jp504920s. 
The expression used to calculate c(t) follows directly from using Eq. 12 in 
Eq. 3 in \cite Tiwary_jp504920s and gives smoother results than equivalent Eqs. 13 
and Eqs. 14 in that paper. The c(t) is given by the rct component while the bias 
normalized by c(t) is given by rbias component (rbias=bias-ct) which can be used 
to obtain a reweighted histogram.
The calculation of c(t) is enabled by using the keyword REWEIGHTING_NGRID where the grid used for the 
calculation is specified. 
By default c(t) is updated every 50 Gaussian hills but this 
can be changed by using the REWEIGHTING_NHILLS keyword. 
This option can only be employed together with Well-Tempered Metadynamics and requires that 
a grid is used.

Additional material and examples can be also found in the tutorials: 

- \ref belfast-6
- \ref belfast-7
- \ref belfast-8

Notice that at variance with PLUMED 1.3 it is now straightforward to apply concurrent metadynamics
as done e.g. in Ref. \cite gil2015enhanced . This indeed can be obtained by using the METAD
action multiple times in the same input file.

\par Examples
The following input is for a standard metadynamics calculation using as
collective variables the distance between atoms 3 and 5
and the distance between atoms 2 and 4. The value of the CVs and
the metadynamics bias potential are written to the COLVAR file every 100 steps.
\verbatim
DISTANCE ATOMS=3,5 LABEL=d1
DISTANCE ATOMS=2,4 LABEL=d2
METAD ARG=d1,d2 SIGMA=0.2,0.2 HEIGHT=0.3 PACE=500 LABEL=restraint
PRINT ARG=d1,d2,restraint.bias STRIDE=100  FILE=COLVAR
\endverbatim
(See also \ref DISTANCE \ref PRINT).

\par
If you use adaptive Gaussians, with diffusion scheme where you use
a Gaussian that should cover the space of 20 timesteps in collective variables.
Note that in this case the histogram correction is needed when summing up hills. 
\verbatim
DISTANCE ATOMS=3,5 LABEL=d1
DISTANCE ATOMS=2,4 LABEL=d2
METAD ARG=d1,d2 SIGMA=20 HEIGHT=0.3 PACE=500 LABEL=restraint ADAPTIVE=DIFF
PRINT ARG=d1,d2,restraint.bias STRIDE=100  FILE=COLVAR
\endverbatim

\par
If you use adaptive Gaussians, with geometrical scheme where you use
a Gaussian that should cover the space of 0.05 nm in Cartesian space.
Note that in this case the histogram correction is needed when summing up hills. 
\verbatim
DISTANCE ATOMS=3,5 LABEL=d1
DISTANCE ATOMS=2,4 LABEL=d2
METAD ARG=d1,d2 SIGMA=0.05 HEIGHT=0.3 PACE=500 LABEL=restraint ADAPTIVE=GEOM
PRINT ARG=d1,d2,restraint.bias STRIDE=100  FILE=COLVAR
\endverbatim

\par
When using adaptive Gaussians you might want to limit how the hills width can change. 
You can use SIGMA_MIN and SIGMA_MAX keywords.
The sigmas should specified in terms of CV so you should use the CV units. 
Note that if you use a negative number, this means that the limit is not set.
Note also that in this case the histogram correction is needed when summing up hills. 
\verbatim
DISTANCE ATOMS=3,5 LABEL=d1
DISTANCE ATOMS=2,4 LABEL=d2
METAD ...
  ARG=d1,d2 SIGMA=0.05 HEIGHT=0.3 PACE=500 LABEL=restraint ADAPTIVE=GEOM
  SIGMA_MIN=0.2,0.1 SIGMA_MAX=0.5,1.0	
... METAD 
PRINT ARG=d1,d2,restraint.bias STRIDE=100  FILE=COLVAR
\endverbatim

\par
Multiple walkers can be also use as in  \cite multiplewalkers 
These are enabled by setting the number of walker used, the id of the  
current walker which interprets the input file, the directory where the   
hills containing files resides, and the frequency to read the other walkers.
Here is an example
\verbatim
DISTANCE ATOMS=3,5 LABEL=d1
METAD ...
   ARG=d1 SIGMA=0.05 HEIGHT=0.3 PACE=500 LABEL=restraint 
   WALKERS_N=10
   WALKERS_ID=3
   WALKERS_DIR=../
   WALKERS_RSTRIDE=100
... METAD
\endverbatim
where  WALKERS_N is the total number of walkers, WALKERS_ID is the   
id of the present walker (starting from 0 ) and the WALKERS_DIR is the directory  
where all the walkers are located. WALKERS_RSTRIDE is the number of step between 
one update and the other. 

\par
The kinetics of the transitions between basins can also be analysed on the fly as
in \cite PRL230602. The flag ACCELERATION turn on accumulation of the acceleration
factor that can then be used to determine the rate. This method can be used together
with \ref COMMITTOR analysis to stop the simulation when the system get to the target basin.
It must be used together with Well-Tempered Metadynamics.


*/
//+ENDPLUMEDOC

class MetaD : public Bias{

private:
  struct Gaussian {
   vector<double> center;
   vector<double> sigma;
   double height;
   bool   multivariate; // this is required to discriminate the one dimensional case 
   vector<double> invsigma;
   Gaussian(const vector<double> & center,const vector<double> & sigma,double height, bool multivariate ):
     center(center),sigma(sigma),height(height),multivariate(multivariate),invsigma(sigma){
       // to avoid troubles from zero element in flexible hills
       for(unsigned i=0;i<invsigma.size();++i)abs(invsigma[i])>1.e-20?invsigma[i]=1.0/invsigma[i]:0.; 
     }
  };
  vector<double> sigma0_;
  vector<double> sigma0min_;
  vector<double> sigma0max_;
  vector<Gaussian> hills_;
  OFile hillsOfile_;
  OFile gridfile_;
  Grid* BiasGrid_;
  Grid* ExtGrid_;
  bool storeOldGrids_;
  std::string gridfilename_,gridreadfilename_;
  int wgridstride_; 
  bool grid_,hasextgrid_;
  double height0_;
  double biasf_;
  double kbt_;
  int stride_;
  bool welltemp_;
  double* dp_;
  int adaptive_;
  FlexibleBin *flexbin;
  int mw_n_;
  string mw_dir_;
  int mw_id_;
  int mw_rstride_;
  bool walkers_mpi;
  bool acceleration;
  double acc;
  vector<IFile*> ifiles;
  vector<string> ifilesnames;
  double uppI_;
  double lowI_;
  bool doInt_;
<<<<<<< HEAD
  bool isFirstStep;
  double reweight_factor;
  std::vector<unsigned> rewf_grid_; 
  unsigned int rewf_ustride_;
/// accumulator for work
=======
>>>>>>> 4aaa1343
  double work_;
  bool isFirstStep;
  long int last_step_warn_grid;
  
 
  void   readGaussians(IFile*);
  bool   readChunkOfGaussians(IFile *ifile, unsigned n);
  void   writeGaussian(const Gaussian&,OFile&);
  void   addGaussian(const Gaussian&);
  double getHeight(const vector<double>&);
  double getBiasAndDerivatives(const vector<double>&,double* der=NULL);
  double evaluateGaussian(const vector<double>&, const Gaussian&,double* der=NULL);
  void   finiteDifferenceGaussian(const vector<double>&, const Gaussian&);
  double getGaussianNormalization( const Gaussian& );
  vector<unsigned> getGaussianSupport(const Gaussian&);
  bool   scanOneHill(IFile *ifile,  vector<Value> &v, vector<double> &center, vector<double>  &sigma, double &height, bool &multivariate  );
  void   computeReweightingFactor();
  std::string fmt;

public:
  explicit MetaD(const ActionOptions&);
  ~MetaD();
  void calculate();
  void update();
  static void registerKeywords(Keywords& keys);
  bool checkNeedsGradients()const{if(adaptive_==FlexibleBin::geometry){return true;}else{return false;}}
};

PLUMED_REGISTER_ACTION(MetaD,"METAD")

void MetaD::registerKeywords(Keywords& keys){
  Bias::registerKeywords(keys);
  componentsAreNotOptional(keys);
  keys.addOutputComponent("bias","default","the instantaneous value of the bias potential");
<<<<<<< HEAD
  keys.addOutputComponent("rbias","REWEIGHTING_NGRID","the instantaneous value of the bias normalized using the c(t) reweighting factor [rbias=bias-c(t)]. This is calculated using the method of Tiwary and Parrinello.");
  keys.addOutputComponent("rct","REWEIGHTING_NGRID","the reweighting factor c(t) calculated according to the method of Tiwary and Parrinello.");
=======
  keys.addOutputComponent("work","default","accumulator for work");
>>>>>>> 4aaa1343
  keys.addOutputComponent("acc","ACCELERATION","the metadynamics acceleration factor");
  keys.use("ARG");
  keys.add("compulsory","SIGMA","the widths of the Gaussian hills");
  keys.add("compulsory","PACE","the frequency for hill addition");
  keys.add("compulsory","FILE","HILLS","a file in which the list of added hills is stored");
  keys.add("optional","HEIGHT","the heights of the Gaussian hills. Compulsory unless TAU, TEMP and BIASFACTOR are given");
  keys.add("optional","FMT","specify format for HILLS files (useful for decrease the number of digits in regtests)");
  keys.add("optional","BIASFACTOR","use well tempered metadynamics and use this biasfactor.  Please note you must also specify temp");
  keys.add("optional","TEMP","the system temperature - this is only needed if you are doing well-tempered metadynamics");
  keys.add("optional","TAU","in well tempered metadynamics, sets height to (kb*DeltaT*pace*timestep)/tau");
  keys.add("optional","GRID_MIN","the lower bounds for the grid");
  keys.add("optional","GRID_MAX","the upper bounds for the grid");
  keys.add("optional","GRID_BIN","the number of bins for the grid");
  keys.add("optional","GRID_SPACING","the approximate grid spacing (to be used as an alternative or together with GRID_BIN)");
  keys.add("optional","REWEIGHTING_NGRID","calculate the c(t) reweighting factor using the method of Tiwary and Parrinello and use that to obtain the corrected bias. Here you should specify the number of grid points required in each dimension." "This method is not compatible with metadynamics not on a grid.");
  keys.add("optional","REWEIGHTING_NHILLS","how many Gaussian hills should be deposited between calculating the reweighting factor. The default is to do this every 50 hills.");
  keys.addFlag("GRID_SPARSE",false,"use a sparse grid to store hills");
  keys.addFlag("GRID_NOSPLINE",false,"don't use spline interpolation with grids");
  keys.add("optional","GRID_WSTRIDE","write the grid to a file every N steps");
  keys.add("optional","GRID_WFILE","the file on which to write the grid");
  keys.addFlag("STORE_GRIDS",false,"store all the grid files the calculation generates. They will be deleted if this keyword is not present");
  keys.add("optional","ADAPTIVE","use a geometric (=GEOM) or diffusion (=DIFF) based hills width scheme. Sigma is one number that has distance units or timestep dimensions");
  keys.add("optional","WALKERS_ID", "walker id");
  keys.add("optional","WALKERS_N", "number of walkers");
  keys.add("optional","WALKERS_DIR", "shared directory with the hills files from all the walkers");
  keys.add("optional","WALKERS_RSTRIDE","stride for reading hills files");
  keys.add("optional","INTERVAL","monodimensional lower and upper limits, outside the limits the system will not feel the biasing force.");
  keys.add("optional","GRID_RFILE","a grid file from which the bias should be read at the initial step of the simulation");
  keys.add("optional","SIGMA_MAX","the upper bounds for the sigmas (in CV units) when using adaptive hills. Negative number means no bounds ");
  keys.add("optional","SIGMA_MIN","the lower bounds for the sigmas (in CV units) when using adaptive hills. Negative number means no bounds ");
  keys.addFlag("WALKERS_MPI",false,"Switch on MPI version of multiple walkers - not compatible with other WALKERS_* options");
  keys.addFlag("ACCELERATION",false,"Set to TRUE if you want to compute the metadynamics acceleration factor.");  
  keys.use("RESTART");
  keys.use("UPDATE_FROM");
  keys.use("UPDATE_UNTIL");
}

MetaD::~MetaD(){
  if(flexbin) delete flexbin;
  if(BiasGrid_) delete BiasGrid_;
  hillsOfile_.close();
  if(wgridstride_>0) gridfile_.close();
  delete [] dp_;
  // close files
  for(int i=0;i<mw_n_;++i){
   if(ifiles[i]->isOpen()) ifiles[i]->close();
   delete ifiles[i];
  }
}

MetaD::MetaD(const ActionOptions& ao):
PLUMED_BIAS_INIT(ao),
// Grid stuff initialization
BiasGrid_(NULL),ExtGrid_(NULL), wgridstride_(0), grid_(false), hasextgrid_(false),
// Metadynamics basic parameters
height0_(std::numeric_limits<double>::max()), biasf_(1.0), kbt_(0.0),
stride_(0), welltemp_(false),
// Other stuff
dp_(NULL), adaptive_(FlexibleBin::none),
flexbin(NULL),
// Multiple walkers initialization
mw_n_(1), mw_dir_("./"), mw_id_(0), mw_rstride_(1),
walkers_mpi(false),
acceleration(false), acc(0.0),
// Interval initialization
uppI_(-1), lowI_(-1), doInt_(false),
<<<<<<< HEAD
isFirstStep(true),
reweight_factor(0.0),
work_(0.0)
=======
work_(0.0),
isFirstStep(true),
last_step_warn_grid(0)
>>>>>>> 4aaa1343
{
  // parse the flexible hills
  string adaptiveoption;
  adaptiveoption="NONE";
  parse("ADAPTIVE",adaptiveoption);
  if (adaptiveoption=="GEOM"){
		  log.printf("  Uses Geometry-based hills width: sigma must be in distance units and only one sigma is needed\n");
		  adaptive_=FlexibleBin::geometry;	
  }else if (adaptiveoption=="DIFF"){
		  log.printf("  Uses Diffusion-based hills width: sigma must be in timesteps and only one sigma is needed\n");
		  adaptive_=FlexibleBin::diffusion;	
  }else if (adaptiveoption=="NONE"){
		  adaptive_=FlexibleBin::none;	
  }else{
		  error("I do not know this type of adaptive scheme");	
  }
  // parse the sigma
  parseVector("SIGMA",sigma0_);

  parse("FMT",fmt);

  if (adaptive_==FlexibleBin::none){
         // if you use normal sigma you need one sigma per argument 
         if( sigma0_.size()!=getNumberOfArguments() ) error("number of arguments does not match number of SIGMA parameters");
  }else{
         // if you use flexible hills you need one sigma  
         if(sigma0_.size()!=1){
        	 error("If you choose ADAPTIVE you need only one sigma according to your choice of type (GEOM/DIFF)");
         } 
	 // if adaptive then the number must be an integer
 	 if(adaptive_==FlexibleBin::diffusion){
		if(int(sigma0_[0])-sigma0_[0]>1.e-9 || int(sigma0_[0])-sigma0_[0] <-1.e-9 || int(sigma0_[0])<1 ){
		 	error("In case of adaptive hills with diffusion, the sigma must be an integer which is the number of timesteps\n");	
		} 
	 } 
	 // here evtl parse the sigma min and max values
	 
	 parseVector("SIGMA_MIN",sigma0min_);
	 if(sigma0min_.size()>0 && sigma0min_.size()<getNumberOfArguments()) {
           error("the number of SIGMA_MIN values be at least the number of the arguments");
	 } else if(sigma0min_.size()==0) { 
           sigma0min_.resize(getNumberOfArguments());
           for(unsigned i=0;i<getNumberOfArguments();i++){sigma0min_[i]=-1.;}	
         } 

	 parseVector("SIGMA_MAX",sigma0max_);
	 if(sigma0max_.size()>0 && sigma0max_.size()<getNumberOfArguments()) {
           error("the number of SIGMA_MAX values be at least the number of the arguments"); 
         } else if(sigma0max_.size()==0) { 
           sigma0max_.resize(getNumberOfArguments());
           for(unsigned i=0;i<getNumberOfArguments();i++){sigma0max_[i]=-1.;}	
         } 

         flexbin=new FlexibleBin(adaptive_,this,sigma0_[0],sigma0min_,sigma0max_);
  }
  // note: HEIGHT is not compulsory, since one could use the TAU keyword, see below
  parse("HEIGHT",height0_);
  parse("PACE",stride_);
  if(stride_<=0 ) error("frequency for hill addition is nonsensical");
  string hillsfname="HILLS";
  parse("FILE",hillsfname);
  parse("BIASFACTOR",biasf_);
  if( biasf_<1.0 ) error("well tempered bias factor is nonsensical");
  double temp=0.0;
  parse("TEMP",temp);
  if(temp>0.0) kbt_=plumed.getAtoms().getKBoltzmann()*temp;
  else kbt_=plumed.getAtoms().getKbT();
  if(biasf_>1.0){
    if(kbt_==0.0) error("Unless the MD engine passes the temperature to plumed, with well-tempered metad you must specify it using TEMP");
    welltemp_=true;
  }
  double tau=0.0;
  parse("TAU",tau);
  if(tau==0.0){
    if(height0_==std::numeric_limits<double>::max()) error("At least one between HEIGHT and TAU should be specified");
    // if tau is not set, we compute it here from the other input parameters
    if(welltemp_) tau=(kbt_*(biasf_-1.0))/height0_*getTimeStep()*stride_;
  } else {
    if(!welltemp_)error("TAU only makes sense in well-tempered metadynamics");
    if(height0_!=std::numeric_limits<double>::max()) error("At most one between HEIGHT and TAU should be specified");
    height0_=(kbt_*(biasf_-1.0))/tau*getTimeStep()*stride_;
  }
  
  // Grid Stuff
  vector<std::string> gmin(getNumberOfArguments());
  parseVector("GRID_MIN",gmin);
  if(gmin.size()!=getNumberOfArguments() && gmin.size()!=0) error("not enough values for GRID_MIN");
  vector<std::string> gmax(getNumberOfArguments());
  parseVector("GRID_MAX",gmax);
  if(gmax.size()!=getNumberOfArguments() && gmax.size()!=0) error("not enough values for GRID_MAX");
  vector<unsigned> gbin(getNumberOfArguments());
  vector<double>   gspacing;
  parseVector("GRID_BIN",gbin);
  if(gbin.size()!=getNumberOfArguments() && gbin.size()!=0) error("not enough values for GRID_BIN");
  parseVector("GRID_SPACING",gspacing);
  if(gspacing.size()!=getNumberOfArguments() && gspacing.size()!=0) error("not enough values for GRID_SPACING");
  if(gmin.size()!=gmax.size()) error("GRID_MAX and GRID_MIN should be either present or absent");
  if(gspacing.size()!=0 && gmin.size()==0) error("If GRID_SPACING is present also GRID_MIN should be present");
  if(gbin.size()!=0     && gmin.size()==0) error("If GRID_SPACING is present also GRID_MIN should be present");
  if(gmin.size()!=0){
    if(gbin.size()==0 && gspacing.size()==0){
      if(adaptive_==FlexibleBin::none){
        log<<"  Binsize not specified, 1/5 of sigma will be be used\n";
        plumed_assert(sigma0_.size()==getNumberOfArguments());
        gspacing.resize(getNumberOfArguments());
        for(unsigned i=0;i<gspacing.size();i++) gspacing[i]=0.2*sigma0_[i];
      } else {
        // with adaptive hills and grid a sigma min must be specified
        if(sigma0min_.size()==0) error("When using Adaptive Gaussians on a grid SIGMA_MIN must be specified");
        log<<"  Binsize not specified, 1/5 of sigma_min will be be used\n";
        plumed_assert(sigma0_.size()==getNumberOfArguments());
        gspacing.resize(getNumberOfArguments());
        for(unsigned i=0;i<gspacing.size();i++) gspacing[i]=0.2*sigma0min_[i];
        //error("At least one among GRID_BIN and GRID_SPACING should be used");
      }
    } else if(gspacing.size()!=0 && gbin.size()==0){
      log<<"  The number of bins will be estimated from GRID_SPACING\n";
    } else if(gspacing.size()!=0 && gbin.size()!=0){
      log<<"  You specified both GRID_BIN and GRID_SPACING\n";
      log<<"  The more conservative (highest) number of bins will be used for each variable\n";
    }
    if(gbin.size()==0) gbin.assign(getNumberOfArguments(),1);
    if(gspacing.size()!=0) for(unsigned i=0;i<getNumberOfArguments();i++){
      double a,b;
      Tools::convert(gmin[i],a);
      Tools::convert(gmax[i],b);
      unsigned n=((b-a)/gspacing[i])+1;
      if(gbin[i]<n) gbin[i]=n;
    }
  }
  bool sparsegrid=false;
  parseFlag("GRID_SPARSE",sparsegrid);
  bool nospline=false;
  parseFlag("GRID_NOSPLINE",nospline);
  bool spline=!nospline;
  if(gbin.size()>0){grid_=true;}
  parse("GRID_WSTRIDE",wgridstride_);
  parse("GRID_WFILE",gridfilename_); 
  parseFlag("STORE_GRIDS",storeOldGrids_);
  if(grid_ && gridfilename_.length()>0){
    if(wgridstride_==0 ) error("frequency with which to output grid not specified use GRID_WSTRIDE");
  }

  if(grid_ && wgridstride_>0){
    if(gridfilename_.length()==0) error("grid filename not specified use GRID_WFILE"); 
  }

  parse("GRID_RFILE",gridreadfilename_);

  if(grid_){ 
     parseVector("REWEIGHTING_NGRID",rewf_grid_); 
     if( rewf_grid_.size()>0 && rewf_grid_.size()!=getNumberOfArguments() ){
         error("size mismatch for REWEIGHTING_NGRID keyword");
     } else if( rewf_grid_.size()==getNumberOfArguments() ){
         for(unsigned j=0;j<getNumberOfArguments();++j){
            if( !getPntrToArgument(j)->isPeriodic() ) rewf_grid_[j] += 1; 
         }
     }
     rewf_ustride_=50; parse("REWEIGHTING_NHILLS",rewf_ustride_);
  }

  // Multiple walkers
  parse("WALKERS_N",mw_n_);
  parse("WALKERS_ID",mw_id_);
  if(mw_n_<=mw_id_) error("walker ID should be a numerical value less than the total number of walkers");
  parse("WALKERS_DIR",mw_dir_);
  parse("WALKERS_RSTRIDE",mw_rstride_);

  // MPI version
  parseFlag("WALKERS_MPI",walkers_mpi);

  // Inteval keyword
  vector<double> tmpI(2);
  parseVector("INTERVAL",tmpI);
  if(tmpI.size()!=2&&tmpI.size()!=0) error("both a lower and an upper limits must be provided with INTERVAL");
  else if(tmpI.size()==2) {
    lowI_=tmpI.at(0);
    uppI_=tmpI.at(1);
    if(getNumberOfArguments()!=1) error("INTERVAL limits correction works only for monodimensional metadynamics!");
    if(uppI_<lowI_) error("The Upper limit must be greater than the Lower limit!");
    doInt_=true;
  }

  acceleration=false;
  parseFlag("ACCELERATION",acceleration);

  checkRead();

  log.printf("  Gaussian width ");
  if (adaptive_==FlexibleBin::diffusion)log.printf(" (Note: The units of sigma are in timesteps) ");
  if (adaptive_==FlexibleBin::geometry)log.printf(" (Note: The units of sigma are in dist units) ");
  for(unsigned i=0;i<sigma0_.size();++i) log.printf(" %f",sigma0_[i]);
  log.printf("  Gaussian height %f\n",height0_);
  log.printf("  Gaussian deposition pace %d\n",stride_); 
  log.printf("  Gaussian file %s\n",hillsfname.c_str());
  if(welltemp_){
    log.printf("  Well-Tempered Bias Factor %f\n",biasf_);
    log.printf("  Hills relaxation time (tau) %f\n",tau);
    log.printf("  KbT %f\n",kbt_);
  }
  if(doInt_) log.printf("  Upper and Lower limits boundaries for the bias are activated at %f - %f\n", lowI_, uppI_);
  if(grid_){
   log.printf("  Grid min");
   for(unsigned i=0;i<gmin.size();++i) log.printf(" %s",gmin[i].c_str() );
   log.printf("\n");
   log.printf("  Grid max");
   for(unsigned i=0;i<gmax.size();++i) log.printf(" %s",gmax[i].c_str() );
   log.printf("\n");
   log.printf("  Grid bin");
   for(unsigned i=0;i<gbin.size();++i) log.printf(" %u",gbin[i]);
   log.printf("\n");
   if(spline){log.printf("  Grid uses spline interpolation\n");}
   if(sparsegrid){log.printf("  Grid uses sparse grid\n");}
   if(wgridstride_>0){log.printf("  Grid is written on file %s with stride %d\n",gridfilename_.c_str(),wgridstride_);} 
  }
  if(gridreadfilename_.length()>0){
	   log.printf("  Reading an additional bias from grid in file %s \n",gridreadfilename_.c_str());
  }


  if(mw_n_>1){
   if(walkers_mpi) error("MPI version of multiple walkers is not compatible with filesystem version of multiple walkers");
   log.printf("  %d multiple walkers active\n",mw_n_);
   log.printf("  walker id %d\n",mw_id_);
   log.printf("  reading stride %d\n",mw_rstride_);
   log.printf("  directory with hills files %s\n",mw_dir_.c_str());
  } else {
   if(walkers_mpi) log.printf("  Multiple walkers active using MPI communnication\n"); 
  }

  addComponent("bias"); componentIsNotPeriodic("bias");
  if( rewf_grid_.size()>0 ){ 
   addComponent("rbias"); componentIsNotPeriodic("rbias");
   addComponent("rct"); componentIsNotPeriodic("rct"); 
  }
  addComponent("work"); componentIsNotPeriodic("work");

  if(acceleration) {
    if(!welltemp_) error("The calculation of the acceleration works only if Well-Tempered Metadynamics is on"); 
    log.printf("  calculation on the fly of the acceleration factor");
    addComponent("acc"); componentIsNotPeriodic("acc");
  }

// for performance
  dp_ = new double[getNumberOfArguments()];

// initializing and checking grid
  if(grid_){
   // check for adaptive and sigma_min
   if(sigma0min_.size()==0&&adaptive_!=FlexibleBin::none) error("When using Adaptive Gaussians on a grid SIGMA_MIN must be specified");
   // check for mesh and sigma size
   for(unsigned i=0;i<getNumberOfArguments();i++) {
     double a,b;
     Tools::convert(gmin[i],a);
     Tools::convert(gmax[i],b);
     double mesh=(b-a)/((double)gbin[i]);
     if(mesh>0.5*sigma0_[i]) log<<"  WARNING: Using a METAD with a Grid Spacing larger than half of the Gaussians width can produce artifacts\n";
   }
   std::string funcl=getLabel() + ".bias";
   if(!sparsegrid){BiasGrid_=new Grid(funcl,getArguments(),gmin,gmax,gbin,spline,true);}
   else{BiasGrid_=new SparseGrid(funcl,getArguments(),gmin,gmax,gbin,spline,true);}
   std::vector<std::string> actualmin=BiasGrid_->getMin();
   std::vector<std::string> actualmax=BiasGrid_->getMax();
   for(unsigned i=0;i<getNumberOfArguments();i++){
     if(gmin[i]!=actualmin[i]) log<<"  WARNING: GRID_MIN["<<i<<"] has been adjusted to "<<actualmin[i]<<" to fit periodicity\n";
     if(gmax[i]!=actualmax[i]) log<<"  WARNING: GRID_MAX["<<i<<"] has been adjusted to "<<actualmax[i]<<" to fit periodicity\n";
   }
  }

  if(wgridstride_>0){
    gridfile_.link(*this);
    gridfile_.open(gridfilename_);
  }

// initializing external grid
  if(gridreadfilename_.length()>0){
   hasextgrid_=true;
   // read the grid in input, find the keys
   IFile gridfile; gridfile.open(gridreadfilename_);
   std::string funcl=getLabel() + ".bias";
   ExtGrid_=Grid::create(funcl,getArguments(),gridfile,false,false,true);
   gridfile.close();
   if(ExtGrid_->getDimension()!=getNumberOfArguments()) error("mismatch between dimensionality of input grid and number of arguments");
   for(unsigned i=0;i<getNumberOfArguments();++i){
     if( getPntrToArgument(i)->isPeriodic()!=ExtGrid_->getIsPeriodic()[i] ) error("periodicity mismatch between arguments and input bias");
   }
  }

// Tiwary-Parrinello reweighting factor
  if(rewf_grid_.size()>0){
   log.printf("  the c(t) reweighting factor will be calculated every %d hills\n",rewf_ustride_);
   vector<double> dummy; dummy.assign(getNumberOfArguments(),1.0);
   getPntrToComponent("rct")->set(reweight_factor);
  }

// creating vector of ifile* for hills reading 
// open all files at the beginning and read Gaussians if restarting
  for(int i=0;i<mw_n_;++i){
   string fname;
   if(mw_n_>1) {
    stringstream out; out << i;
    fname = mw_dir_+"/"+hillsfname+"."+out.str();
   } else {
    fname = hillsfname;
   }
   IFile *ifile = new IFile();
   ifile->link(*this);
   ifiles.push_back(ifile);                                                             
   ifilesnames.push_back(fname);
   if(ifile->FileExist(fname)){
    ifile->open(fname);
    if(getRestart()){
     log.printf("  Restarting from %s:",ifilesnames[i].c_str());                  
     readGaussians(ifiles[i]);                                                    
    }
    ifiles[i]->reset(false);
    // close only the walker own hills file for later writing
    if(i==mw_id_) ifiles[i]->close();
   }
  }

<<<<<<< HEAD
  // Calculate the Tiwary-Parrinello reweighting factor if we are restarting from previous hills
  if(plumed.getRestart() && rewf_grid_.size()>0 ){computeReweightingFactor();}
=======
  comm.Barrier();

// this barrier is needed when using walkers_mpi
// to be sure that all files have been read before
// backing them up
// it should not be used when walkers_mpi is false otherwise
// it would introduce troubles when using replicas without METAD
// (e.g. in bias exchange with a neutral replica)
// see issue #168 on github
  if(comm.Get_rank()==0 && walkers_mpi) multi_sim_comm.Barrier();
>>>>>>> 4aaa1343

// open hills file for writing
  hillsOfile_.link(*this);
  if(walkers_mpi){
    int r=0;
    if(comm.Get_rank()==0) r=multi_sim_comm.Get_rank();
    comm.Bcast(r,0);
    if(r>0) ifilesnames[mw_id_]="/dev/null";
    hillsOfile_.enforceSuffix("");
  }
  hillsOfile_.open(ifilesnames[mw_id_]);
  if(fmt.length()>0) hillsOfile_.fmtField(fmt);
  hillsOfile_.addConstantField("multivariate");
  if(doInt_) {
    hillsOfile_.addConstantField("lower_int").printField("lower_int",lowI_);
    hillsOfile_.addConstantField("upper_int").printField("upper_int",uppI_);
  }
  hillsOfile_.setHeavyFlush();
// output periodicities of variables
  for(unsigned i=0;i<getNumberOfArguments();++i) hillsOfile_.setupPrintValue( getPntrToArgument(i) );

  bool concurrent=false;

  const ActionSet&actionSet(plumed.getActionSet());
  for(ActionSet::const_iterator p=actionSet.begin();p!=actionSet.end();++p) if(dynamic_cast<MetaD*>(*p)){ concurrent=true; break; }
  if(concurrent) log<<"  You are using concurrent metadynamics\n";

  log<<"  Bibliography "<<plumed.cite("Laio and Parrinello, PNAS 99, 12562 (2002)");
  if(welltemp_) log<<plumed.cite(
    "Barducci, Bussi, and Parrinello, Phys. Rev. Lett. 100, 020603 (2008)");
  if(mw_n_>1||walkers_mpi) log<<plumed.cite(
    "Raiteri, Laio, Gervasio, Micheletti, and Parrinello, J. Phys. Chem. B 110, 3533 (2006)");
  if(adaptive_!=FlexibleBin::none) log<<plumed.cite(
    "Branduardi, Bussi, and Parrinello, J. Chem. Theory Comput. 8, 2247 (2012)");
  if(doInt_) log<<plumed.cite(
     "Baftizadeh, Cossio, Pietrucci, and Laio, Curr. Phys. Chem. 2, 79 (2012)");
  if(acceleration) log<<plumed.cite(
     "Pratyush and Parrinello, Phys. Rev. Lett. 111, 230602 (2013)");
<<<<<<< HEAD
  if(rewf_grid_.size()>0) log<<plumed.cite(
     "Pratyush and Parrinello, J. Phys. Chem. B, 119, 736 (2015)");
=======
  if(concurrent) log<<plumed.cite(
     "Gil-Ley and Bussi, J. Chem. Theory Comput. 11, 1077 (2015)");
 
>>>>>>> 4aaa1343
  log<<"\n";

}

void MetaD::readGaussians(IFile *ifile)
{
 unsigned ncv=getNumberOfArguments();
 vector<double> center(ncv);
 vector<double> sigma(ncv);
 double height;
 int nhills=0; 
 bool multivariate=false;

 std::vector<Value> tmpvalues;
 for(unsigned j=0;j<getNumberOfArguments();++j) tmpvalues.push_back( Value( this, getPntrToArgument(j)->getName(), false ) ); 

 while(scanOneHill(ifile,tmpvalues,center,sigma,height,multivariate)){;
  nhills++;
  if(welltemp_){height*=(biasf_-1.0)/biasf_;}
  addGaussian(Gaussian(center,sigma,height,multivariate));
 }     
 log.printf("      %d Gaussians read\n",nhills);
}

bool MetaD::readChunkOfGaussians(IFile *ifile, unsigned n)
{
 unsigned ncv=getNumberOfArguments();
 vector<double> center(ncv);
 vector<double> sigma(ncv);
 double height;
 unsigned nhills=0;
 bool multivariate=false;
 std::vector<Value> tmpvalues;
 for(unsigned j=0;j<getNumberOfArguments();++j) tmpvalues.push_back( Value( this, getPntrToArgument(j)->getName(), false ) ); 

 while(scanOneHill(ifile,tmpvalues,center,sigma,height,multivariate)){;
  if(welltemp_){height*=(biasf_-1.0)/biasf_;}
  addGaussian(Gaussian(center,sigma,height,multivariate));
  if(nhills==n){
      log.printf("      %u Gaussians read\n",nhills);
      return true;
  }
  nhills++;
 }     
 log.printf("      %u Gaussians read\n",nhills);
 return false;
}

void MetaD::writeGaussian(const Gaussian& hill, OFile&file){
  unsigned ncv=getNumberOfArguments();
  file.printField("time",getTimeStep()*getStep());
  for(unsigned i=0;i<ncv;++i){
    file.printField(getPntrToArgument(i),hill.center[i]);
  }
  if(hill.multivariate){
    hillsOfile_.printField("multivariate","true");
         Matrix<double> mymatrix(ncv,ncv);
         unsigned k=0;
         for(unsigned i=0;i<ncv;i++){
                for(unsigned j=i;j<ncv;j++){
                        mymatrix(i,j)=mymatrix(j,i)=hill.sigma[k]; // recompose the full inverse matrix
                        k++;
                }
         }
         // invert it 
         Matrix<double> invmatrix(ncv,ncv);
         Invert(mymatrix,invmatrix);
         // enforce symmetry
         for(unsigned i=0;i<ncv;i++){
                for(unsigned j=i;j<ncv;j++){
                        invmatrix(i,j)=invmatrix(j,i);
                }
         }

         // do cholesky so to have a "sigma like" number
         Matrix<double> lower(ncv,ncv);
         cholesky(invmatrix,lower); // now this , in band form , is similar to the sigmas
         // loop in band form 
         for (unsigned i=0;i<ncv;i++){
              for (unsigned j=0;j<ncv-i;j++){
                      file.printField("sigma_"+getPntrToArgument(j+i)->getName()+"_"+getPntrToArgument(j)->getName(),lower(j+i,j));
              }
         }
  } else {
    hillsOfile_.printField("multivariate","false");
    for(unsigned i=0;i<ncv;++i)
      file.printField("sigma_"+getPntrToArgument(i)->getName(),hill.sigma[i]);
  }
  double height=hill.height;
  if(welltemp_){height*=biasf_/(biasf_-1.0);}
  file.printField("height",height).printField("biasf",biasf_);
  if(mw_n_>1) file.printField("clock",int(time(0)));
  file.printField();
}

void MetaD::addGaussian(const Gaussian& hill){

 if(!grid_){hills_.push_back(hill);} 
 else{
  unsigned ncv=getNumberOfArguments();
  vector<unsigned> nneighb=getGaussianSupport(hill);
  vector<Grid::index_t> neighbors=BiasGrid_->getNeighbors(hill.center,nneighb);
  vector<double> der(ncv);
  vector<double> xx(ncv);
  if(comm.Get_size()==1){
    for(unsigned i=0;i<neighbors.size();++i){
     Grid::index_t ineigh=neighbors[i];
     for(unsigned j=0;j<ncv;++j){der[j]=0.0;}
     BiasGrid_->getPoint(ineigh,xx);
     double bias=evaluateGaussian(xx,hill,&der[0]);
     BiasGrid_->addValueAndDerivatives(ineigh,bias,der);
    } 
  } else {
    unsigned stride=comm.Get_size();
    unsigned rank=comm.Get_rank();
    vector<double> allder(ncv*neighbors.size(),0.0);
    vector<double> allbias(neighbors.size(),0.0);
    for(unsigned i=rank;i<neighbors.size();i+=stride){
     Grid::index_t ineigh=neighbors[i];
     BiasGrid_->getPoint(ineigh,xx);
     allbias[i]=evaluateGaussian(xx,hill,&allder[ncv*i]);
    }
    comm.Sum(allbias);
    comm.Sum(allder);
    for(unsigned i=0;i<neighbors.size();++i){
     Grid::index_t ineigh=neighbors[i];
     for(unsigned j=0;j<ncv;++j){der[j]=allder[ncv*i+j];}
     BiasGrid_->addValueAndDerivatives(ineigh,allbias[i],der);
    }
  }
 }
}

vector<unsigned> MetaD::getGaussianSupport(const Gaussian& hill)
{
 vector<unsigned> nneigh;
 if(doInt_){
   double cutoff=sqrt(2.0*DP2CUTOFF)*hill.sigma[0];
   if(hill.center[0]+cutoff > uppI_ || hill.center[0]-cutoff < lowI_) { 
     // in this case, we updated the entire grid to avoid problems
     return BiasGrid_->getNbin();
   } else {
     nneigh.push_back( static_cast<unsigned>(ceil(cutoff/BiasGrid_->getDx()[0])) );
     return nneigh;
   }
 }

 // traditional or flexible hill? 
 if(hill.multivariate){
	unsigned ncv=getNumberOfArguments();
	unsigned k=0;
	//log<<"------- GET GAUSSIAN SUPPORT --------\n"; 
	Matrix<double> mymatrix(ncv,ncv);
	for(unsigned i=0;i<ncv;i++){
		for(unsigned j=i;j<ncv;j++){
			mymatrix(i,j)=mymatrix(j,i)=hill.sigma[k]; // recompose the full inverse matrix
			k++;
		}
	}
        // Reinvert so to have the ellipses 
	Matrix<double> myinv(ncv,ncv);
	Invert(mymatrix,myinv);
	Matrix<double> myautovec(ncv,ncv);
	vector<double> myautoval(ncv); //should I take this or their square root? 
	diagMat(myinv,myautoval,myautovec);
	double maxautoval;maxautoval=0.;
        unsigned ind_maxautoval;ind_maxautoval=ncv; 
	for (unsigned i=0;i<ncv;i++){
		if(myautoval[i]>maxautoval){maxautoval=myautoval[i];ind_maxautoval=i;}
        }  
	for (unsigned i=0;i<ncv;i++){
		double cutoff=sqrt(2.0*DP2CUTOFF)*abs(sqrt(maxautoval)*myautovec(i,ind_maxautoval));
		//log<<"AUTOVAL "<<myautoval[0]<<" COMP "<<abs(myautoval[0]*myautovec(i,0)) <<" CUTOFF "<<cutoff<<"\n";
	  	nneigh.push_back( static_cast<unsigned>(ceil(cutoff/BiasGrid_->getDx()[i])) );
        }
 }else{
	 for(unsigned i=0;i<getNumberOfArguments();++i){
	  double cutoff=sqrt(2.0*DP2CUTOFF)*hill.sigma[i];
	  nneigh.push_back( static_cast<unsigned>(ceil(cutoff/BiasGrid_->getDx()[i])) );
 	}
 }
	//log<<"------- END GET GAUSSIAN SUPPORT --------\n"; 
 return nneigh;
}

double MetaD::getBiasAndDerivatives(const vector<double>& cv, double* der)
{
 double bias=0.0;
 if(!grid_){
  if(hills_.size()>10000 && (getStep()-last_step_warn_grid)>10000){
    std::string msg;
    Tools::convert(hills_.size(),msg);
    msg="You have accumulated "+msg+" hills, you should enable GRIDs to avoid serious performance hits";
    warning(msg);
    last_step_warn_grid=getStep();
  }
  unsigned stride=comm.Get_size();
  unsigned rank=comm.Get_rank();
  for(unsigned i=rank;i<hills_.size();i+=stride){
   bias+=evaluateGaussian(cv,hills_[i],der);
   //finite difference test 
   //finiteDifferenceGaussian(cv,hills_[i]);
  }
  comm.Sum(bias);
  if(der) comm.Sum(der,getNumberOfArguments());
 }else{
  if(der){
   vector<double> vder(getNumberOfArguments());
   bias=BiasGrid_->getValueAndDerivatives(cv,vder);
   for(unsigned i=0;i<getNumberOfArguments();++i) {der[i]=vder[i];}
  }else{
   bias=BiasGrid_->getValue(cv);
  }
 }
 if(hasextgrid_){
	  if(der){
	   vector<double> vder(getNumberOfArguments());
	   bias+=ExtGrid_->getValueAndDerivatives(cv,vder);
	   for(unsigned i=0;i<getNumberOfArguments();++i) {der[i]+=vder[i];}
	  }else{
	   bias+=ExtGrid_->getValue(cv);
	  }
 }
 return bias;
}

double MetaD::getGaussianNormalization( const Gaussian& hill ){
  double norm=1; unsigned ncv=hill.center.size();

  if(hill.multivariate){
  // recompose the full sigma from the upper diag cholesky 
    unsigned k=0; 
    Matrix<double> mymatrix(ncv,ncv);
    for(unsigned i=0;i<ncv;i++){
        for(unsigned j=i;j<ncv;j++){
            mymatrix(i,j)=mymatrix(j,i)=hill.sigma[k]; // recompose the full inverse matrix
            k++;
        }
        double ldet; logdet( mymatrix, ldet );
        norm = exp( ldet );  // Not sure here if mymatrix is sigma or inverse
    }
  } else {
    for(unsigned i=0;i<hill.sigma.size();++i) norm*=hill.sigma[i]; 
  }

  return norm*pow(2*pi,static_cast<double>(ncv)/2.0);
}

double MetaD::evaluateGaussian
 (const vector<double>& cv, const Gaussian& hill, double* der)
{
 double dp2=0.0;
 double bias=0.0;
// I use a pointer here because cv is const (and should be const)
// but when using doInt it is easier to locally replace cv[0] with
// the upper/lower limit in case it is out of range
 const double *pcv=NULL; // pointer to cv
 double tmpcv[1]; // tmp array with cv (to be used with doInt_)
 if(cv.size()>0) pcv=&cv[0];
 if(doInt_){
   plumed_dbg_assert(cv.size()==1);
   pcv=&(tmpcv[0]);
   tmpcv[0]=cv[0];
   if(cv[0]<lowI_) tmpcv[0]=lowI_;
   if(cv[0]>uppI_) tmpcv[0]=uppI_;
 }
 if(hill.multivariate){ 
    unsigned k=0;
    unsigned ncv=cv.size(); 
    // recompose the full sigma from the upper diag cholesky 
    Matrix<double> mymatrix(ncv,ncv);
    for(unsigned i=0;i<ncv;i++){
		for(unsigned j=i;j<ncv;j++){
			mymatrix(i,j)=mymatrix(j,i)=hill.sigma[k]; // recompose the full inverse matrix
			k++;
		}
    }

    for(unsigned i=0;i<cv.size();++i){
	double dp_i=difference(i,hill.center[i],pcv[i]);
        dp_[i]=dp_i;
    	for(unsigned j=i;j<cv.size();++j){
                  if(i==j){ 
              	  	 dp2+=dp_i*dp_i*mymatrix(i,j)*0.5; 
                  }else{ 
   		 	 double dp_j=difference(j,hill.center[j],pcv[j]);
              	  	 dp2+=dp_i*dp_j*mymatrix(i,j) ;
                  }
        }
    } 
    if(dp2<DP2CUTOFF){
       bias=hill.height*exp(-dp2);
       if(der){
        for(unsigned i=0;i<cv.size();++i){
                double tmp=0.0;
                k=i;
                for(unsigned j=0;j<cv.size();++j){
                                tmp+=   dp_[j]*mymatrix(i,j)*bias;
                        }
                        der[i]-=tmp;
                }   
       }
    }
 }else{
    for(unsigned i=0;i<cv.size();++i){
     double dp=difference(i,hill.center[i],pcv[i])*hill.invsigma[i];
     dp2+=dp*dp;
     dp_[i]=dp;
    }
    dp2*=0.5;
    if(dp2<DP2CUTOFF){
       bias=hill.height*exp(-dp2);
       if(der){
        for(unsigned i=0;i<cv.size();++i){der[i]+=-bias*dp_[i]*hill.invsigma[i];}
       }
    }
 }
 if(doInt_){
   if((cv[0]<lowI_ || cv[0]>uppI_) && der ) for(unsigned i=0;i<cv.size();++i)der[i]=0;
  }
 return bias;
}

double MetaD::getHeight(const vector<double>& cv)
{
 double height=height0_;
 if(welltemp_){
    double vbias=getBiasAndDerivatives(cv);
    height=height0_*exp(-vbias/(kbt_*(biasf_-1.0)));
 } 
 return height;
}

void MetaD::calculate()
{

// this is because presently there is no way to properly pass information
// on adaptive hills (diff) after exchanges:
  if(adaptive_==FlexibleBin::diffusion && getExchangeStep()) error("ADAPTIVE=DIFF is not compatible with replica exchange");

  unsigned ncv=getNumberOfArguments();
  vector<double> cv(ncv);
  for(unsigned i=0;i<ncv;++i){cv[i]=getArgument(i);}

  double* der=new double[ncv];
  for(unsigned i=0;i<ncv;++i){der[i]=0.0;}
  double ene=getBiasAndDerivatives(cv,der);
  getPntrToComponent("bias")->set(ene);
  if( rewf_grid_.size()>0 ) getPntrToComponent("rbias")->set(ene - reweight_factor);
// calculate the acceleration factor
  if(acceleration&&!isFirstStep) {
    acc += exp(ene/(kbt_));
    double mean_acc = acc/((double) getStep());
    getPntrToComponent("acc")->set(mean_acc);
  }
  getPntrToComponent("work")->set(work_);
// set Forces 
  for(unsigned i=0;i<ncv;++i){
   const double f=-der[i];
   setOutputForce(i,f);
  }

  delete [] der;
}

void MetaD::update(){
  vector<double> cv(getNumberOfArguments());
  vector<double> thissigma;
  bool multivariate;

  // adding hills criteria (could be more complex though)
  bool nowAddAHill; 
  if(getStep()%stride_==0 && !isFirstStep ){nowAddAHill=true;}else{nowAddAHill=false;isFirstStep=false;}

  for(unsigned i=0;i<cv.size();++i){cv[i]=getArgument(i);}

  double vbias=getBiasAndDerivatives(cv);

  // if you use adaptive, call the FlexibleBin 
  if (adaptive_!=FlexibleBin::none){
       flexbin->update(nowAddAHill);
       multivariate=true;
  }else{
       multivariate=false;
  };

  if(nowAddAHill){ // probably this can be substituted with a signal
   // add a Gaussian
   double height=getHeight(cv);
   // use normal sigma or matrix form? 
   if (adaptive_!=FlexibleBin::none){	
	thissigma=flexbin->getInverseMatrix(); // returns upper diagonal inverse 
	//cerr<<"ADDING HILLS "<<endl;	
   }else{
	thissigma=sigma0_;    // returns normal sigma
   }
// In case we use walkers_mpi, it is now necessary to communicate with other replicas.
   if(walkers_mpi){
     int nw=0;
     int mw=0;
     if(comm.Get_rank()==0){
// Only root of group can communicate with other walkers
       nw=multi_sim_comm.Get_size();
       mw=multi_sim_comm.Get_rank();
     }
// Communicate to the other members of the same group
// info abount number of walkers and walker index
     comm.Bcast(nw,0);
     comm.Bcast(mw,0);
// Allocate arrays to store all walkers hills
     std::vector<double> all_cv(nw*cv.size(),0.0);
     std::vector<double> all_sigma(nw*thissigma.size(),0.0);
     std::vector<double> all_height(nw,0.0);
     std::vector<int>    all_multivariate(nw,0);
     if(comm.Get_rank()==0){
// Communicate (only root)
       multi_sim_comm.Allgather(cv,all_cv);
       multi_sim_comm.Allgather(thissigma,all_sigma);
       multi_sim_comm.Allgather(height,all_height);
       multi_sim_comm.Allgather(int(multivariate),all_multivariate);
     }
// Share info with group members
     comm.Bcast(all_cv,0);
     comm.Bcast(all_sigma,0);
     comm.Bcast(all_height,0);
     comm.Bcast(all_multivariate,0);
     for(int i=0;i<nw;i++){
// actually add hills one by one
       std::vector<double> cv_now(cv.size());
       std::vector<double> sigma_now(thissigma.size());
       for(unsigned j=0;j<cv.size();j++) cv_now[j]=all_cv[i*cv.size()+j];
       for(unsigned j=0;j<thissigma.size();j++) sigma_now[j]=all_sigma[i*thissigma.size()+j];
       Gaussian newhill=Gaussian(cv_now,sigma_now,all_height[i],all_multivariate[i]);
       addGaussian(newhill);
       writeGaussian(newhill,hillsOfile_);
     }
   } else {
     Gaussian newhill=Gaussian(cv,thissigma,height,multivariate);
     addGaussian(newhill);
// print on HILLS file
     writeGaussian(newhill,hillsOfile_);
   }
  }

  double vbias1=getBiasAndDerivatives(cv);
  work_+=vbias1-vbias;

  // dump grid on file
  if(wgridstride_>0&&getStep()%wgridstride_==0){
    // in case old grids are stored, a sequence of grids should appear
    // this call results in a repetition of the header:
    if(storeOldGrids_) gridfile_.clearFields();
    // in case only latest grid is stored, file should be rewound
    // this will overwrite previously written grids
    else gridfile_.rewind();
    BiasGrid_->writeToFile(gridfile_); 
    // if a single grid is stored, it is necessary to flush it, otherwise
    // the file might stay empty forever (when a single grid is not large enough to
    // trigger flushing from the operating system).
    // on the other hand, if grids are stored one after the other this is
    // no necessary, and we leave the flushing control to the user as usual
    // (with FLUSH keyword)
    if(!storeOldGrids_) gridfile_.flush();
  }

  // if multiple walkers and time to read Gaussians
 if(mw_n_>1 && getStep()%mw_rstride_==0){
   for(int i=0;i<mw_n_;++i){
    // don't read your own Gaussians
    if(i==mw_id_) continue;
    // if the file is not open yet 
    if(!(ifiles[i]->isOpen())){
     // check if it exists now and open it!
     if(ifiles[i]->FileExist(ifilesnames[i])) {
       ifiles[i]->open(ifilesnames[i]);
       ifiles[i]->reset(false);
     }
    // otherwise read the new Gaussians 
    } else {
     log.printf("  Reading hills from %s:",ifilesnames[i].c_str());
     readGaussians(ifiles[i]);
     ifiles[i]->reset(false);
    }
   }
 } 

 if(getStep()%(stride_*rewf_ustride_)==0 && nowAddAHill && rewf_grid_.size()>0 ){computeReweightingFactor();}
}

void MetaD::finiteDifferenceGaussian
 (const vector<double>& cv, const Gaussian& hill)
{
 log<<"--------- finiteDifferenceGaussian: size "<<cv.size() <<"------------\n";
 // for each cv
 // first get the bias and the derivative
 vector<double> oldder(cv.size()); 
 vector<double> der(cv.size()); 
 vector<double> mycv(cv.size()); 
 mycv=cv; 
 double step=1.e-6;
 Random random; 
 // just displace a tiny bit
 for(unsigned i=0;i<cv.size();i++)log<<"CV "<<i<<" V "<<mycv[i]<<"\n";
 for(unsigned i=0;i<cv.size();i++)mycv[i]+=1.e-2*2*(random.RandU01()-0.5);
 for(unsigned i=0;i<cv.size();i++)log<<"NENEWWCV "<<i<<" V "<<mycv[i]<<"\n";
 double oldbias=evaluateGaussian(mycv,hill,&oldder[0]);
 for (unsigned i=0;i<mycv.size();i++){
               double delta=step*2*(random.RandU01()-0.5);
               mycv[i]+=delta;
               double newbias=evaluateGaussian(mycv,hill,&der[0]);		
               log<<"CV "<<i;
               log<<" ANAL "<<oldder[i]<<" NUM "<<(newbias-oldbias)/delta<<" DIFF "<<(oldder[i]-(newbias-oldbias)/delta)<<"\n";
               mycv[i]-=delta;
 }
 log<<"--------- END finiteDifferenceGaussian ------------\n";
}

/// takes a pointer to the file and a template string with values v and gives back the next center, sigma and height 
bool MetaD::scanOneHill(IFile *ifile,  vector<Value> &tmpvalues, vector<double> &center, vector<double>  &sigma, double &height , bool &multivariate  ){
  double dummy;
  multivariate=false;
  if(ifile->scanField("time",dummy)){
     unsigned ncv; ncv=tmpvalues.size();
     for(unsigned i=0;i<ncv;++i){
       ifile->scanField( &tmpvalues[i] );
       if( tmpvalues[i].isPeriodic() && ! getPntrToArgument(i)->isPeriodic() ){
          error("in hills file periodicity for variable " + tmpvalues[i].getName() + " does not match periodicity in input");
       } else if( tmpvalues[i].isPeriodic() ){
          std::string imin, imax; tmpvalues[i].getDomain( imin, imax );
          std::string rmin, rmax; getPntrToArgument(i)->getDomain( rmin, rmax );
          if( imin!=rmin || imax!=rmax ){
            error("in hills file periodicity for variable " + tmpvalues[i].getName() + " does not match periodicity in input");
          }
       }
       center[i]=tmpvalues[i].get();
     }
     // scan for multivariate label: record the actual file position so to eventually rewind 
     std::string sss;
     ifile->scanField("multivariate",sss);
     if(sss=="true") multivariate=true;
     else if(sss=="false") multivariate=false;
     else plumed_merror("cannot parse multivariate = "+ sss);
     if(multivariate){
        sigma.resize(ncv*(ncv+1)/2);
        Matrix<double> upper(ncv,ncv);
        Matrix<double> lower(ncv,ncv);
   	for (unsigned i=0;i<ncv;i++){
                 for (unsigned j=0;j<ncv-i;j++){
                         ifile->scanField("sigma_"+getPntrToArgument(j+i)->getName()+"_"+getPntrToArgument(j)->getName(),lower(j+i,j));
                         upper(j,j+i)=lower(j+i,j);
                 }
        }
        Matrix<double> mymult(ncv,ncv);       
        Matrix<double> invmatrix(ncv,ncv);       
	//log<<"Lower \n";
        //matrixOut(log,lower); 
	//log<<"Upper \n";
        //matrixOut(log,upper); 
        mult(lower,upper,mymult);          
	//log<<"Mult \n";
        //matrixOut(log,mymult); 
        // now invert and get the sigmas
        Invert(mymult,invmatrix);
	//log<<"Invert \n";
        //matrixOut(log,invmatrix); 
        // put the sigmas in the usual order: upper diagonal (this time in normal form and not in band form) 
        unsigned k=0;
   	for (unsigned i=0;i<ncv;i++){
   	       for (unsigned j=i;j<ncv;j++){
   	       	sigma[k]=invmatrix(i,j);
   	       	k++;
   	       }
   	}
     }else{
     	for(unsigned i=0;i<ncv;++i){
            ifile->scanField("sigma_"+getPntrToArgument(i)->getName(),sigma[i]);
        }
     }
     
     ifile->scanField("height",height);
     ifile->scanField("biasf",dummy);
     if(ifile->FieldExist("clock")) ifile->scanField("clock",dummy);
     if(ifile->FieldExist("lower_int")) ifile->scanField("lower_int",dummy);
     if(ifile->FieldExist("upper_int")) ifile->scanField("upper_int",dummy);
     ifile->scanField();
     return true;
  }else{ 
    return false; 
  }; 
}

void MetaD::computeReweightingFactor(){
 if( !welltemp_ ) error("cannot compute the c(t) reweighting factors for non well-tempered metadynamics");

 // Recover the minimum values for the grid
 unsigned ncv=getNumberOfArguments();
 double grid_size=1.0; unsigned ntotgrid=1;
 std::vector<double> dmin( ncv ),dmax( ncv ), grid_spacing( ncv ), vals( ncv ); 
 for(unsigned j=0;j<ncv;++j){
    Tools::convert( BiasGrid_->getMin()[j], dmin[j] );
    Tools::convert( BiasGrid_->getMax()[j], dmax[j] );
    grid_spacing[j] = ( dmax[j] - dmin[j] ) / static_cast<double>( rewf_grid_[j] );
    grid_size *= grid_spacing[j]; 
    if( !getPntrToArgument(j)->isPeriodic() ) dmax[j] += grid_spacing[j]; 
    ntotgrid *= rewf_grid_[j];
 }
       
 // Now sum over whole grid
 reweight_factor=0.0; double* der=new double[ncv]; std::vector<unsigned> t_index( ncv );
 double sum1=0.0; double sum2=0.0;
 double afactor = biasf_ / (kbt_*(biasf_-1.0)); double afactor2 = 1.0 / (kbt_*(biasf_-1.0));
 unsigned rank=comm.Get_rank(), stride=comm.Get_size(); 
 for(unsigned i=rank;i<ntotgrid;i+=stride){
     t_index[0]=(i%rewf_grid_[0]);
     unsigned kk=i;
     for(unsigned j=1;j<ncv-1;++j){ kk=(kk-t_index[j-1])/rewf_grid_[i-1]; t_index[j]=(kk%rewf_grid_[i]); }
     if( ncv>=2 ) t_index[ncv-1]=((kk-t_index[ncv-1])/rewf_grid_[ncv-2]);
      
     for(unsigned j=0;j<ncv;++j) vals[j]=dmin[j] + t_index[j]*grid_spacing[j]; 

     double currentb=getBiasAndDerivatives(vals,der);
     sum1 += exp( afactor*currentb );
     sum2 += exp( afactor2*currentb );
 }
 delete [] der;
 comm.Sum( sum1 ); comm.Sum( sum2 );
 reweight_factor = kbt_ * std::log( sum1/sum2 );
 getPntrToComponent("rct")->set(reweight_factor);
}

}
}<|MERGE_RESOLUTION|>--- conflicted
+++ resolved
@@ -283,16 +283,12 @@
   double uppI_;
   double lowI_;
   bool doInt_;
-<<<<<<< HEAD
   bool isFirstStep;
   double reweight_factor;
   std::vector<unsigned> rewf_grid_; 
   unsigned int rewf_ustride_;
 /// accumulator for work
-=======
->>>>>>> 4aaa1343
   double work_;
-  bool isFirstStep;
   long int last_step_warn_grid;
   
  
@@ -325,12 +321,9 @@
   Bias::registerKeywords(keys);
   componentsAreNotOptional(keys);
   keys.addOutputComponent("bias","default","the instantaneous value of the bias potential");
-<<<<<<< HEAD
   keys.addOutputComponent("rbias","REWEIGHTING_NGRID","the instantaneous value of the bias normalized using the c(t) reweighting factor [rbias=bias-c(t)]. This is calculated using the method of Tiwary and Parrinello.");
   keys.addOutputComponent("rct","REWEIGHTING_NGRID","the reweighting factor c(t) calculated according to the method of Tiwary and Parrinello.");
-=======
   keys.addOutputComponent("work","default","accumulator for work");
->>>>>>> 4aaa1343
   keys.addOutputComponent("acc","ACCELERATION","the metadynamics acceleration factor");
   keys.use("ARG");
   keys.add("compulsory","SIGMA","the widths of the Gaussian hills");
@@ -397,15 +390,9 @@
 acceleration(false), acc(0.0),
 // Interval initialization
 uppI_(-1), lowI_(-1), doInt_(false),
-<<<<<<< HEAD
 isFirstStep(true),
 reweight_factor(0.0),
-work_(0.0)
-=======
-work_(0.0),
-isFirstStep(true),
 last_step_warn_grid(0)
->>>>>>> 4aaa1343
 {
   // parse the flexible hills
   string adaptiveoption;
@@ -727,10 +714,6 @@
    }
   }
 
-<<<<<<< HEAD
-  // Calculate the Tiwary-Parrinello reweighting factor if we are restarting from previous hills
-  if(plumed.getRestart() && rewf_grid_.size()>0 ){computeReweightingFactor();}
-=======
   comm.Barrier();
 
 // this barrier is needed when using walkers_mpi
@@ -741,7 +724,9 @@
 // (e.g. in bias exchange with a neutral replica)
 // see issue #168 on github
   if(comm.Get_rank()==0 && walkers_mpi) multi_sim_comm.Barrier();
->>>>>>> 4aaa1343
+
+// Calculate the Tiwary-Parrinello reweighting factor if we are restarting from previous hills
+  if(plumed.getRestart() && rewf_grid_.size()>0 ){computeReweightingFactor();}
 
 // open hills file for writing
   hillsOfile_.link(*this);
@@ -780,14 +765,10 @@
      "Baftizadeh, Cossio, Pietrucci, and Laio, Curr. Phys. Chem. 2, 79 (2012)");
   if(acceleration) log<<plumed.cite(
      "Pratyush and Parrinello, Phys. Rev. Lett. 111, 230602 (2013)");
-<<<<<<< HEAD
   if(rewf_grid_.size()>0) log<<plumed.cite(
      "Pratyush and Parrinello, J. Phys. Chem. B, 119, 736 (2015)");
-=======
   if(concurrent) log<<plumed.cite(
      "Gil-Ley and Bussi, J. Chem. Theory Comput. 11, 1077 (2015)");
- 
->>>>>>> 4aaa1343
   log<<"\n";
 
 }
