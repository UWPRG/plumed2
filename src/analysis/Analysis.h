--- conflicted
+++ resolved
@@ -99,17 +99,14 @@
 /// Get the metric if we are using malonobius distance and flexible hill
   std::vector<double> getMetric() const ;
 protected:
-<<<<<<< HEAD
 /// The data we are going to analyze
   std::vector<ReferenceConfiguration*> data;
 /// Get the name of the metric we are using to measure distances
   std::string getMetricName() const ;
-=======
 /// This is used to read in output file names for analysis methods.  When
 /// this method is used and the calculation is not restarted old analysis
 /// files are backed up.
   void parseOutputFile( const std::string& key, std::string& filename );
->>>>>>> 9c975083
 /// Return the number of arguments (this overwrites the one in ActionWithArguments)
   unsigned getNumberOfArguments() const;
 /// Return the number of data points
