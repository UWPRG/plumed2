--- conflicted
+++ resolved
@@ -129,13 +129,10 @@
   keys.add("compulsory","STRIDE","1","should be set to 1. Effective energy drift computation has to be active at each step.");
   keys.add("compulsory", "FILE", "file on which to output the effective energy drift.");
   keys.add("compulsory", "PRINT_STRIDE", "frequency to which output the effective energy drift on FILE");
-<<<<<<< HEAD
   keys.addFlag("ENSEMBLE",false,"Set to TRUE if you want to average over multiple replicas.");
-=======
   keys.use("RESTART");
   keys.use("UPDATE_FROM");
   keys.use("UPDATE_UNTIL");
->>>>>>> dd1de7b6
 }
 
 EffectiveEnergyDrift::EffectiveEnergyDrift(const ActionOptions&ao):
