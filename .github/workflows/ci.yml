name: CI

on:
  push:
  pull_request:

env:
# on CI, better dump stack trace in case there is an error
  PLUMED_STACK_TRACE: yes
# use two threads for openMP tests
  PLUMED_NUM_THREADS: 2
# these are used to build required packages
  CC: gcc
  CXX: g++

jobs:
  linux:
    runs-on: ubuntu-latest
    strategy:
      fail-fast: false
      matrix:
        variant:
        - -doc-mpi-
        - -coverage-mpi-
        - -debug-
        - -debug-mpi-
    steps:
    - uses: actions/checkout@v2
    - uses: actions/cache@v2
      with:
        path: ~/.ccache
        key: ccache-linux${{ matrix.variant }}hash-${{ github.sha }}
        restore-keys: ccache-linux${{ matrix.variant }}hash-
    - name: Set up Python
      uses: actions/setup-python@v2
      with:
        python-version: 3.7
    - name: Set paths
      run: |
        echo "$HOME/opt/bin" >> $GITHUB_PATH
        # path required for nosetest:
        echo "$HOME/.local/bin" >> $GITHUB_PATH
        echo "CPATH=$HOME/opt/include:$CPATH" >> $GITHUB_ENV
        echo "INCLUDE=$HOME/opt/include:$INCLUDE" >> $GITHUB_ENV
        echo "LIBRARY_PATH=$HOME/opt/lib:$LIBRARY_PATH" >> $GITHUB_ENV
        echo "LD_LIBRARY_PATH=$HOME/opt/lib:$LD_LIBRARY_PATH" >> $GITHUB_ENV
        echo "PYTHONPATH=$HOME/opt/lib/plumed/python:$PYTHONPATH" >> $GITHUB_ENV
    - name: Install generic packages
      run: |
        sudo apt-get update -qq
        sudo apt-get install -y libatlas-base-dev
        sudo apt-get install -y libmatheval-dev
        sudo apt-get install -y libfftw3-dev
        sudo apt-get install -y gsl-bin
        sudo apt-get install -y libgsl0-dev
        sudo apt-get install -y ccache
        ./.travis/install.xdrfile
    - name: Install system boost
      if: ${{ ! contains( matrix.variant, '-debug-' ) }}
      run: |
        sudo apt-get install -y libboost-serialization-dev
    - name: Install boost with debug flags
      if: contains( matrix.variant, '-debug-' )
      run: |
        .travis/install.boost
    - name: Install python packages needed for tests
      run: |
        python -m pip install --upgrade pip
        pip install --user Cython
        pip install --user numpy
        pip install --user nose
    - name: Install Doxygen
      if: contains( matrix.variant, '-doc-' )
      run: |
        sudo apt-get install -y graphviz
        sudo apt-get install -y doxygen-latex
        ./.travis/install.doxygen Release_1_8_14
<<<<<<< HEAD
        echo "PLUMED_CONFIG=$PLUMED_CONFIG --enable-pdfdoc " >> $GITHUB_ENV
    - name: Install lcov
      if: contains( matrix.variant, '-coverage-' )
      run: |
        ./.travis/install.lcov v1.14
        echo "PLUMED_CONFIG=$PLUMED_CONFIG --enable-gcov CXXFLAGS=-O0" >> $GITHUB_ENV
=======
        ./.travis/install.lcov v1.13
        echo "PLUMED_CONFIG=$PLUMED_CONFIG --enable-gcov --enable-pdfdoc CXXFLAGS=-O0" >> $GITHUB_ENV
        # make sure all tests are run
        echo "PLUMED_ALL_TESTS=yes" >> $GITHUB_ENV
>>>>>>> 03783907
    - name: Setup debug flags
      if: contains( matrix.variant, '-debug-' )
      run: |
        echo "PLUMED_CONFIG=$PLUMED_CONFIG --enable-debug --enable-debug-glibcxx" >> $GITHUB_ENV
    - name: Install MPI
      # install MPI at last since it modifies CC and CXX
      if: contains( matrix.variant, '-mpi-' )
      run: |
        sudo apt-get install -y libopenmpi-dev openmpi-bin
        echo "CC=mpicc" >> $GITHUB_ENV
        echo "CXX=mpic++" >> $GITHUB_ENV
        echo "OMPI_MCA_btl_base_warn_component_unused=0" >> $GITHUB_ENV
        echo "OMPI_MCA_btl_base_verbose=0" >> $GITHUB_ENV
    - name: Build PLUMED
      run: |
        ccache -s
        ./configure CXX="ccache $CXX" --enable-boost_serialization --enable-fftw --disable-dependency-tracking --enable-modules=all LDFLAGS=-Wl,-rpath,$LD_LIBRARY_PATH $PLUMED_CONFIG --prefix="$HOME/opt"
        make -j 4
        make install
        ccache -s
    - name: Run tests
      run: |
         make --no-print-directory -C regtest
         # these can fail for numerical reasons
         make -C regtest checkfail || true
    - name: Run python tests
      run: |
         nosetests -v -w python
    - name: Build doc
      if: contains( matrix.variant, '-doc-' )
      run: |
         make doc >/dev/null
    - name: Coverage
      if: contains( matrix.variant, '-coverage-' )
      run: |
         make -C developer-doc coverage
         bash <(curl -s https://codecov.io/bash) > /dev/null

  codecheck:
    runs-on: ubuntu-latest
    steps:
    - uses: actions/checkout@v2
    - name: Set path
      run: |
         echo "$HOME/opt/bin" >> $GITHUB_PATH
    - name: Install requirements
      run: |
        ./.travis/install.cppcheck 1.88
        ./.travis/install.gawk 5.0.1
    - name: Build astyle
      run: |
        make -j 4 -C astyle
    - name: Checking code
      run: |
        # this is required so as to have all the include files in place
        # notice that this is done automatically in build
        make -C src/lib/ dirslinks
        make codecheck

  macports:
    runs-on: macos-latest
    strategy:
      fail-fast: false
      matrix:
        variant: [ "" , "+allmodules" ]
        # see https://github.community/t/how-to-conditionally-include-exclude-items-in-matrix-eg-based-on-branch/16853/6 for possible exclusions
    env:
      PYVERS: "py36 py37"
    steps:
    - uses: actions/checkout@v2
    - uses: actions/cache@v2
      with:
        path: ~/.macports-ci-ccache
        key: ccache-macports-${{ matrix.variant }}-${{ github.sha }}
        restore-keys: ccache-macports-${{ matrix.variant }}-
    - name: Install MacPorts
      run: |
        wget https://raw.githubusercontent.com/GiovanniBussi/macports-ci/master/macports-ci
        source ./macports-ci install
        source ./macports-ci ccache
    - name: Build local Portfile
      run: |
        make macports
        source ./macports-ci localports macports
    - name: Build PLUMED
      run: |
        sudo port -N -k install plumed ${{ matrix.variant }}
        plumed config show
        for p in $PYVERS ; do
          sudo port -N install $p-plumed
        done
        source ./macports-ci ccache --save
    - name: Run tests
      run: |
        # these can fail for numerical reasons in Catalina with v2.5
        sudo port -N -d test plumed ${{ matrix.variant }} || true
        for p in $PYVERS ; do
          sudo port test $p-plumed
        done

  macsimple:
    runs-on: macos-latest
    steps:
    - uses: actions/checkout@v2
    - name: Set paths
      run: |
        echo "$HOME/opt/bin" >> $GITHUB_PATH
        echo "CPATH=$HOME/opt/include:$CPATH" >> $GITHUB_ENV
        echo "INCLUDE=$HOME/opt/include:$INCLUDE" >> $GITHUB_ENV
        echo "LIBRARY_PATH=$HOME/opt/lib:$LIBRARY_PATH" >> $GITHUB_ENV
        echo "LD_LIBRARY_PATH=$HOME/opt/lib:$LD_LIBRARY_PATH" >> $GITHUB_ENV
    - name: Build PLUMED
      run: |
        brew update > /dev/null
        ./configure --disable-dependency-tracking --prefix="$HOME/opt"
        make -j 4
        make install
    - name: Run tests
      run: |
         make --no-print-directory -C regtest
         # these can fail for numerical reasons
         make -C regtest checkfail || true

  conda:
    strategy:
      fail-fast: false
      matrix:
        os: [ubuntu-latest , macos-latest]
    runs-on: ${{ matrix.os }}
    steps:
    - uses: actions/checkout@v2
    - name: Build
      run: |
        export VERSION=none
        if [[ $GITHUB_REF == "refs/tags/"* ]]; then
          VERSION=${GITHUB_REF#refs/tags/}
          VERSION=${VERSION//-/_}
          VERSION=${VERSION#v}
        fi
        make -C conda
    - name: Deploy
      env:
        CONDA_UPLOAD_TOKEN: ${{ secrets.CONDA_UPLOAD_TOKEN }}
      if: ${{ startsWith( github.ref , 'refs/tags/' ) }}
      run: |
        export CONDA_LABEL=tag
        make -C conda upload<|MERGE_RESOLUTION|>--- conflicted
+++ resolved
@@ -75,19 +75,16 @@
         sudo apt-get install -y graphviz
         sudo apt-get install -y doxygen-latex
         ./.travis/install.doxygen Release_1_8_14
-<<<<<<< HEAD
         echo "PLUMED_CONFIG=$PLUMED_CONFIG --enable-pdfdoc " >> $GITHUB_ENV
+        # make sure all tests are run
+        echo "PLUMED_ALL_TESTS=yes" >> $GITHUB_ENV
     - name: Install lcov
       if: contains( matrix.variant, '-coverage-' )
       run: |
         ./.travis/install.lcov v1.14
         echo "PLUMED_CONFIG=$PLUMED_CONFIG --enable-gcov CXXFLAGS=-O0" >> $GITHUB_ENV
-=======
-        ./.travis/install.lcov v1.13
-        echo "PLUMED_CONFIG=$PLUMED_CONFIG --enable-gcov --enable-pdfdoc CXXFLAGS=-O0" >> $GITHUB_ENV
         # make sure all tests are run
         echo "PLUMED_ALL_TESTS=yes" >> $GITHUB_ENV
->>>>>>> 03783907
     - name: Setup debug flags
       if: contains( matrix.variant, '-debug-' )
       run: |
